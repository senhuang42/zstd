--- conflicted
+++ resolved
@@ -581,13 +581,8 @@
     U64 const srcSize = UTIL_getFileSize(srcFileName);
     int const regFile = UTIL_isRegFile(srcFileName);
 
-<<<<<<< HEAD
-    cRess_t const ress = FIO_createCResources(dictFileName, compressionLevel, srcSize, comprParams);
+    cRess_t const ress = FIO_createCResources(dictFileName, compressionLevel, srcSize, regFile, comprParams);
     int const result = FIO_compressFilename_dstFile(ress, dstFileName, srcFileName, compressionLevel);
-=======
-    cRess_t const ress = FIO_createCResources(dictFileName, compressionLevel, srcSize, regFile, comprParams);
-    int const result = FIO_compressFilename_dstFile(ress, dstFileName, srcFileName);
->>>>>>> db2666c1
 
     double const seconds = (double)(clock() - start) / CLOCKS_PER_SEC;
     DISPLAYLEVEL(4, "Completed in %.2f sec \n", seconds);

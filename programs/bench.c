/*
 * Copyright (c) 2016-present, Yann Collet, Facebook, Inc.
 * All rights reserved.
 *
 * This source code is licensed under both the BSD-style license (found in the
 * LICENSE file in the root directory of this source tree) and the GPLv2 (found
 * in the COPYING file in the root directory of this source tree).
 * You may select, at your option, one of the above-listed licenses.
 */



/* **************************************
*  Tuning parameters
****************************************/
#ifndef BMK_TIMETEST_DEFAULT_S   /* default minimum time per test */
#define BMK_TIMETEST_DEFAULT_S 3
#endif


/* **************************************
*  Compiler Warnings
****************************************/
#ifdef _MSC_VER
#  pragma warning(disable : 4127)   /* disable: C4127: conditional expression is constant */
#endif


/* *************************************
*  Includes
***************************************/
#include "platform.h"    /* Large Files support */
#include "util.h"        /* UTIL_getFileSize, UTIL_sleep */
#include <stdlib.h>      /* malloc, free */
#include <string.h>      /* memset */
#include <stdio.h>       /* fprintf, fopen */
#include <assert.h>      /* assert */

#include "mem.h"
#define ZSTD_STATIC_LINKING_ONLY
#include "zstd.h"
#include "datagen.h"     /* RDG_genBuffer */
#include "xxhash.h"


/* *************************************
*  Constants
***************************************/
#ifndef ZSTD_GIT_COMMIT
#  define ZSTD_GIT_COMMIT_STRING ""
#else
#  define ZSTD_GIT_COMMIT_STRING ZSTD_EXPAND_AND_QUOTE(ZSTD_GIT_COMMIT)
#endif

#define TIMELOOP_MICROSEC     (1*1000000ULL) /* 1 second */
#define TIMELOOP_NANOSEC      (1*1000000000ULL) /* 1 second */
#define ACTIVEPERIOD_MICROSEC (70*TIMELOOP_MICROSEC) /* 70 seconds */
#define COOLPERIOD_SEC        10

#define KB *(1 <<10)
#define MB *(1 <<20)
#define GB *(1U<<30)

static const size_t maxMemory = (sizeof(size_t)==4)  ?  (2 GB - 64 MB) : (size_t)(1ULL << ((sizeof(size_t)*8)-31));

static U32 g_compressibilityDefault = 50;


/* *************************************
*  console display
***************************************/
#define DISPLAY(...)         fprintf(stderr, __VA_ARGS__)
#define DISPLAYLEVEL(l, ...) if (g_displayLevel>=l) { DISPLAY(__VA_ARGS__); }
static int g_displayLevel = 2;   /* 0 : no display;   1: errors;   2 : + result + interaction + warnings;   3 : + progression;   4 : + information */

static const U64 g_refreshRate = SEC_TO_MICRO / 6;
static UTIL_time_t g_displayClock = UTIL_TIME_INITIALIZER;

#define DISPLAYUPDATE(l, ...) { if (g_displayLevel>=l) { \
            if ((UTIL_clockSpanMicro(g_displayClock) > g_refreshRate) || (g_displayLevel>=4)) \
            { g_displayClock = UTIL_getTime(); DISPLAY(__VA_ARGS__); \
            if (g_displayLevel>=4) fflush(stderr); } } }


/* *************************************
*  Exceptions
***************************************/
#ifndef DEBUG
#  define DEBUG 0
#endif
#define DEBUGOUTPUT(...) { if (DEBUG) DISPLAY(__VA_ARGS__); }
#define EXM_THROW(error, ...)  {                      \
    DEBUGOUTPUT("%s: %i: \n", __FILE__, __LINE__);    \
    DISPLAYLEVEL(1, "Error %i : ", error);            \
    DISPLAYLEVEL(1, __VA_ARGS__);                     \
    DISPLAYLEVEL(1, " \n");                           \
    exit(error);                                      \
}


/* *************************************
*  Benchmark Parameters
***************************************/
static int g_additionalParam = 0;
static U32 g_decodeOnly = 0;

void BMK_setNotificationLevel(unsigned level) { g_displayLevel=level; }

void BMK_setAdditionalParam(int additionalParam) { g_additionalParam=additionalParam; }

static U32 g_nbSeconds = BMK_TIMETEST_DEFAULT_S;
void BMK_setNbSeconds(unsigned nbSeconds)
{
    g_nbSeconds = nbSeconds;
    DISPLAYLEVEL(3, "- test >= %u seconds per compression / decompression - \n", g_nbSeconds);
}

static size_t g_blockSize = 0;
void BMK_setBlockSize(size_t blockSize)
{
    g_blockSize = blockSize;
    if (g_blockSize) DISPLAYLEVEL(2, "using blocks of size %u KB \n", (U32)(blockSize>>10));
}

void BMK_setDecodeOnlyMode(unsigned decodeFlag) { g_decodeOnly = (decodeFlag>0); }

static U32 g_nbWorkers = 0;
void BMK_setNbWorkers(unsigned nbWorkers) {
#ifndef ZSTD_MULTITHREAD
    if (nbWorkers > 0) DISPLAYLEVEL(2, "Note : multi-threading is disabled \n");
#endif
    g_nbWorkers = nbWorkers;
}

static U32 g_realTime = 0;
void BMK_setRealTime(unsigned priority) {
    g_realTime = (priority>0);
}

static U32 g_separateFiles = 0;
void BMK_setSeparateFiles(unsigned separate) {
    g_separateFiles = (separate>0);
}

static U32 g_ldmFlag = 0;
void BMK_setLdmFlag(unsigned ldmFlag) {
    g_ldmFlag = ldmFlag;
}

static U32 g_ldmMinMatch = 0;
void BMK_setLdmMinMatch(unsigned ldmMinMatch) {
    g_ldmMinMatch = ldmMinMatch;
}

static U32 g_ldmHashLog = 0;
void BMK_setLdmHashLog(unsigned ldmHashLog) {
    g_ldmHashLog = ldmHashLog;
}

#define BMK_LDM_PARAM_NOTSET 9999
static U32 g_ldmBucketSizeLog = BMK_LDM_PARAM_NOTSET;
void BMK_setLdmBucketSizeLog(unsigned ldmBucketSizeLog) {
    g_ldmBucketSizeLog = ldmBucketSizeLog;
}

static U32 g_ldmHashEveryLog = BMK_LDM_PARAM_NOTSET;
void BMK_setLdmHashEveryLog(unsigned ldmHashEveryLog) {
    g_ldmHashEveryLog = ldmHashEveryLog;
}


/* ********************************************************
*  Bench functions
**********************************************************/
typedef struct {
    const void* srcPtr;
    size_t srcSize;
    void*  cPtr;
    size_t cRoom;
    size_t cSize;
    void*  resPtr;
    size_t resSize;
} blockParam_t;



#undef MIN
#undef MAX
#define MIN(a,b)    ((a) < (b) ? (a) : (b))
#define MAX(a,b)    ((a) > (b) ? (a) : (b))

static int BMK_benchMem(const void* srcBuffer, size_t srcSize,
                        const char* displayName, int cLevel,
                        const size_t* fileSizes, U32 nbFiles,
                        const void* dictBuffer, size_t dictBufferSize,
                        const ZSTD_compressionParameters* const comprParams)
{
    size_t const blockSize = ((g_blockSize>=32 && !g_decodeOnly) ? g_blockSize : srcSize) + (!srcSize) /* avoid div by 0 */ ;
    U32 const maxNbBlocks = (U32) ((srcSize + (blockSize-1)) / blockSize) + nbFiles;
    blockParam_t* const blockTable = (blockParam_t*) malloc(maxNbBlocks * sizeof(blockParam_t));
    size_t const maxCompressedSize = ZSTD_compressBound(srcSize) + (maxNbBlocks * 1024);   /* add some room for safety */
    void* const compressedBuffer = malloc(maxCompressedSize);
    void* resultBuffer = malloc(srcSize);
    ZSTD_CCtx* const ctx = ZSTD_createCCtx();
    ZSTD_DCtx* const dctx = ZSTD_createDCtx();
    size_t const loadedCompressedSize = srcSize;
    size_t cSize = 0;
    double ratio = 0.;
    U32 nbBlocks;

    /* checks */
    if (!compressedBuffer || !resultBuffer || !blockTable || !ctx || !dctx)
        EXM_THROW(31, "allocation error : not enough memory");

    /* init */
    if (strlen(displayName)>17) displayName += strlen(displayName)-17;   /* display last 17 characters */

    if (g_decodeOnly) {  /* benchmark only decompression : source must be already compressed */
        const char* srcPtr = (const char*)srcBuffer;
        U64 totalDSize64 = 0;
        U32 fileNb;
        for (fileNb=0; fileNb<nbFiles; fileNb++) {
            U64 const fSize64 = ZSTD_findDecompressedSize(srcPtr, fileSizes[fileNb]);
            if (fSize64==0) EXM_THROW(32, "Impossible to determine original size ");
            totalDSize64 += fSize64;
            srcPtr += fileSizes[fileNb];
        }
        {   size_t const decodedSize = (size_t)totalDSize64;
            if (totalDSize64 > decodedSize) EXM_THROW(32, "original size is too large");   /* size_t overflow */
            free(resultBuffer);
            resultBuffer = malloc(decodedSize);
            if (!resultBuffer) EXM_THROW(33, "not enough memory");
            cSize = srcSize;
            srcSize = decodedSize;
            ratio = (double)srcSize / (double)cSize;
    }   }

    /* Init blockTable data */
    {   const char* srcPtr = (const char*)srcBuffer;
        char* cPtr = (char*)compressedBuffer;
        char* resPtr = (char*)resultBuffer;
        U32 fileNb;
        for (nbBlocks=0, fileNb=0; fileNb<nbFiles; fileNb++) {
            size_t remaining = fileSizes[fileNb];
            U32 const nbBlocksforThisFile = g_decodeOnly ? 1 : (U32)((remaining + (blockSize-1)) / blockSize);
            U32 const blockEnd = nbBlocks + nbBlocksforThisFile;
            for ( ; nbBlocks<blockEnd; nbBlocks++) {
                size_t const thisBlockSize = MIN(remaining, blockSize);
                blockTable[nbBlocks].srcPtr = (const void*)srcPtr;
                blockTable[nbBlocks].srcSize = thisBlockSize;
                blockTable[nbBlocks].cPtr = (void*)cPtr;
                blockTable[nbBlocks].cRoom = g_decodeOnly ? thisBlockSize : ZSTD_compressBound(thisBlockSize);
                blockTable[nbBlocks].cSize = blockTable[nbBlocks].cRoom;
                blockTable[nbBlocks].resPtr = (void*)resPtr;
                blockTable[nbBlocks].resSize = g_decodeOnly ? (size_t) ZSTD_findDecompressedSize(srcPtr, thisBlockSize) : thisBlockSize;
                srcPtr += thisBlockSize;
                cPtr += blockTable[nbBlocks].cRoom;
                resPtr += thisBlockSize;
                remaining -= thisBlockSize;
    }   }   }

    /* warmimg up memory */
    RDG_genBuffer(compressedBuffer, maxCompressedSize, 0.10, 0.50, 1);

    /* Bench */
    {   U64 fastestC = (U64)(-1LL), fastestD = (U64)(-1LL);
        U64 const crcOrig = g_decodeOnly ? 0 : XXH64(srcBuffer, srcSize, 0);
        UTIL_time_t coolTime;
        U64 const maxTime = (g_nbSeconds * TIMELOOP_NANOSEC) + 1;
        U32 nbDecodeLoops = (U32)((100 MB) / (srcSize+1)) + 1;  /* initial conservative speed estimate */
        U32 nbCompressionLoops = (U32)((2 MB) / (srcSize+1)) + 1;  /* initial conservative speed estimate */
        U64 totalCTime=0, totalDTime=0;
        U32 cCompleted=g_decodeOnly, dCompleted=0;
#       define NB_MARKS 4
        const char* const marks[NB_MARKS] = { " |", " /", " =",  "\\" };
        U32 markNb = 0;

        coolTime = UTIL_getTime();
        DISPLAYLEVEL(2, "\r%79s\r", "");
        while (!cCompleted || !dCompleted) {

            /* overheat protection */
            if (UTIL_clockSpanMicro(coolTime) > ACTIVEPERIOD_MICROSEC) {
                DISPLAYLEVEL(2, "\rcooling down ...    \r");
                UTIL_sleep(COOLPERIOD_SEC);
                coolTime = UTIL_getTime();
            }

            if (!g_decodeOnly) {
                /* Compression */
                DISPLAYLEVEL(2, "%2s-%-17.17s :%10u ->\r", marks[markNb], displayName, (U32)srcSize);
                if (!cCompleted) memset(compressedBuffer, 0xE5, maxCompressedSize);  /* warm up and erase result buffer */

                UTIL_sleepMilli(5);  /* give processor time to other processes */
                UTIL_waitForNextTick();

                if (!cCompleted) {   /* still some time to do compression tests */
                    U32 nbLoops = 0;
                    UTIL_time_t const clockStart = UTIL_getTime();
                    ZSTD_CCtx_setParameter(ctx, ZSTD_p_nbWorkers, g_nbWorkers);
                    ZSTD_CCtx_setParameter(ctx, ZSTD_p_compressionLevel, cLevel);
                    ZSTD_CCtx_setParameter(ctx, ZSTD_p_enableLongDistanceMatching, g_ldmFlag);
                    ZSTD_CCtx_setParameter(ctx, ZSTD_p_ldmMinMatch, g_ldmMinMatch);
                    ZSTD_CCtx_setParameter(ctx, ZSTD_p_ldmHashLog, g_ldmHashLog);
                    if (g_ldmBucketSizeLog != BMK_LDM_PARAM_NOTSET) {
                      ZSTD_CCtx_setParameter(ctx, ZSTD_p_ldmBucketSizeLog, g_ldmBucketSizeLog);
                    }
                    if (g_ldmHashEveryLog != BMK_LDM_PARAM_NOTSET) {
                      ZSTD_CCtx_setParameter(ctx, ZSTD_p_ldmHashEveryLog, g_ldmHashEveryLog);
                    }
                    ZSTD_CCtx_setParameter(ctx, ZSTD_p_windowLog, comprParams->windowLog);
                    ZSTD_CCtx_setParameter(ctx, ZSTD_p_hashLog, comprParams->hashLog);
                    ZSTD_CCtx_setParameter(ctx, ZSTD_p_chainLog, comprParams->chainLog);
                    ZSTD_CCtx_setParameter(ctx, ZSTD_p_searchLog, comprParams->searchLog);
                    ZSTD_CCtx_setParameter(ctx, ZSTD_p_minMatch, comprParams->searchLength);
                    ZSTD_CCtx_setParameter(ctx, ZSTD_p_targetLength, comprParams->targetLength);
                    ZSTD_CCtx_setParameter(ctx, ZSTD_p_compressionStrategy, comprParams->strategy);
                    ZSTD_CCtx_loadDictionary(ctx, dictBuffer, dictBufferSize);

                    if (!g_nbSeconds) nbCompressionLoops=1;
                    for (nbLoops=0; nbLoops<nbCompressionLoops; nbLoops++) {
                        U32 blockNb;
                        for (blockNb=0; blockNb<nbBlocks; blockNb++) {
#if 0   /* direct compression function, for occasional comparison */
                            ZSTD_parameters const params = ZSTD_getParams(cLevel, blockTable[blockNb].srcSize, dictBufferSize);
                            blockTable[blockNb].cSize = ZSTD_compress_advanced(ctx,
                                                            blockTable[blockNb].cPtr, blockTable[blockNb].cRoom,
                                                            blockTable[blockNb].srcPtr, blockTable[blockNb].srcSize,
                                                            dictBuffer, dictBufferSize,
                                                            params);
#else
                            size_t moreToFlush = 1;
                            ZSTD_outBuffer out;
                            ZSTD_inBuffer in;
                            in.src = blockTable[blockNb].srcPtr;
                            in.size = blockTable[blockNb].srcSize;
                            in.pos = 0;
                            out.dst = blockTable[blockNb].cPtr;
                            out.size = blockTable[blockNb].cRoom;
                            out.pos = 0;
                            while (moreToFlush) {
                                moreToFlush = ZSTD_compress_generic(ctx,
                                                    &out, &in, ZSTD_e_end);
                                if (ZSTD_isError(moreToFlush))
                                    EXM_THROW(1, "ZSTD_compress_generic() error : %s",
                                                ZSTD_getErrorName(moreToFlush));
                            }
                            blockTable[blockNb].cSize = out.pos;
#endif
                    }   }
                    {   U64 const loopDuration = UTIL_clockSpanNano(clockStart);
                        if (loopDuration > 0) {
                            if (loopDuration < fastestC * nbCompressionLoops)
                                fastestC = loopDuration / nbCompressionLoops;
                            nbCompressionLoops = (U32)(TIMELOOP_NANOSEC / fastestC) + 1;
                        } else {
                            assert(nbCompressionLoops < 40000000);  /* avoid overflow */
                            nbCompressionLoops *= 100;
                        }
                        totalCTime += loopDuration;
                        cCompleted = (totalCTime >= maxTime);  /* end compression tests */
                }   }

                cSize = 0;
                { U32 blockNb; for (blockNb=0; blockNb<nbBlocks; blockNb++) cSize += blockTable[blockNb].cSize; }
                ratio = (double)srcSize / (double)cSize;
                markNb = (markNb+1) % NB_MARKS;
                {   int const ratioAccuracy = (ratio < 10.) ? 3 : 2;
                    double const compressionSpeed = ((double)srcSize / fastestC) * 1000;
                    int const cSpeedAccuracy = (compressionSpeed < 10.) ? 2 : 1;
                    DISPLAYLEVEL(2, "%2s-%-17.17s :%10u ->%10u (%5.*f),%6.*f MB/s\r",
                            marks[markNb], displayName, (U32)srcSize, (U32)cSize,
                            ratioAccuracy, ratio,
                            cSpeedAccuracy, compressionSpeed );
                }
            } else {   /* g_decodeOnly */
                memcpy(compressedBuffer, srcBuffer, loadedCompressedSize);
            }

#if 0       /* disable decompression test */
            dCompleted=1;
            (void)totalDTime; (void)fastestD; (void)crcOrig;   /* unused when decompression disabled */
#else
            /* Decompression */
            if (!dCompleted) memset(resultBuffer, 0xD6, srcSize);  /* warm result buffer */

            UTIL_sleepMilli(5); /* give processor time to other processes */
            UTIL_waitForNextTick();

            if (!dCompleted) {
                U32 nbLoops = 0;
                ZSTD_DDict* const ddict = ZSTD_createDDict(dictBuffer, dictBufferSize);
                UTIL_time_t const clockStart = UTIL_getTime();
                if (!ddict) EXM_THROW(2, "ZSTD_createDDict() allocation failure");
                if (!g_nbSeconds) nbDecodeLoops = 1;
                for (nbLoops=0; nbLoops < nbDecodeLoops; nbLoops++) {
                    U32 blockNb;
                    for (blockNb=0; blockNb<nbBlocks; blockNb++) {
                        size_t const regenSize = ZSTD_decompress_usingDDict(dctx,
                            blockTable[blockNb].resPtr, blockTable[blockNb].resSize,
                            blockTable[blockNb].cPtr, blockTable[blockNb].cSize,
                            ddict);
                        if (ZSTD_isError(regenSize)) {
                            EXM_THROW(2, "ZSTD_decompress_usingDDict() failed on block %u of size %u : %s  \n",
                                      blockNb, (U32)blockTable[blockNb].cSize, ZSTD_getErrorName(regenSize));
                        }
                        blockTable[blockNb].resSize = regenSize;
                }   }
                ZSTD_freeDDict(ddict);
                {   U64 const loopDuration = UTIL_clockSpanNano(clockStart);
                    if (loopDuration > 0) {
                        if (loopDuration < fastestD * nbDecodeLoops)
                            fastestD = loopDuration / nbDecodeLoops;
                        nbDecodeLoops = (U32)(TIMELOOP_NANOSEC / fastestD) + 1;
                    } else {
                        assert(nbDecodeLoops < 40000000);  /* avoid overflow */
                        nbDecodeLoops *= 100;
                    }
                    totalDTime += loopDuration;
                    dCompleted = (totalDTime >= maxTime);
            }   }

            markNb = (markNb+1) % NB_MARKS;
            {   int const ratioAccuracy = (ratio < 10.) ? 3 : 2;
                double const compressionSpeed = ((double)srcSize / fastestC) * 1000;
                int const cSpeedAccuracy = (compressionSpeed < 10.) ? 2 : 1;
                double const decompressionSpeed = ((double)srcSize / fastestD) * 1000;
                DISPLAYLEVEL(2, "%2s-%-17.17s :%10u ->%10u (%5.*f),%6.*f MB/s ,%6.1f MB/s \r",
                        marks[markNb], displayName, (U32)srcSize, (U32)cSize,
                        ratioAccuracy, ratio,
                        cSpeedAccuracy, compressionSpeed,
                        decompressionSpeed);
            }

            /* CRC Checking */
            {   U64 const crcCheck = XXH64(resultBuffer, srcSize, 0);
                if (!g_decodeOnly && (crcOrig!=crcCheck)) {
                    size_t u;
                    DISPLAY("!!! WARNING !!! %14s : Invalid Checksum : %x != %x   \n", displayName, (unsigned)crcOrig, (unsigned)crcCheck);
                    for (u=0; u<srcSize; u++) {
                        if (((const BYTE*)srcBuffer)[u] != ((const BYTE*)resultBuffer)[u]) {
                            U32 segNb, bNb, pos;
                            size_t bacc = 0;
                            DISPLAY("Decoding error at pos %u ", (U32)u);
                            for (segNb = 0; segNb < nbBlocks; segNb++) {
                                if (bacc + blockTable[segNb].srcSize > u) break;
                                bacc += blockTable[segNb].srcSize;
                            }
                            pos = (U32)(u - bacc);
                            bNb = pos / (128 KB);
                            DISPLAY("(sample %u, block %u, pos %u) \n", segNb, bNb, pos);
                            if (u>5) {
                                int n;
                                DISPLAY("origin: ");
                                for (n=-5; n<0; n++) DISPLAY("%02X ", ((const BYTE*)srcBuffer)[u+n]);
                                DISPLAY(" :%02X:  ", ((const BYTE*)srcBuffer)[u]);
                                for (n=1; n<3; n++) DISPLAY("%02X ", ((const BYTE*)srcBuffer)[u+n]);
                                DISPLAY(" \n");
                                DISPLAY("decode: ");
                                for (n=-5; n<0; n++) DISPLAY("%02X ", ((const BYTE*)resultBuffer)[u+n]);
                                DISPLAY(" :%02X:  ", ((const BYTE*)resultBuffer)[u]);
                                for (n=1; n<3; n++) DISPLAY("%02X ", ((const BYTE*)resultBuffer)[u+n]);
                                DISPLAY(" \n");
                            }
                            break;
                        }
                        if (u==srcSize-1) {  /* should never happen */
                            DISPLAY("no difference detected\n");
                    }   }
                    break;
            }   }   /* CRC Checking */
#endif
        }   /* for (testNb = 1; testNb <= (g_nbSeconds + !g_nbSeconds); testNb++) */

        if (g_displayLevel == 1) {   /* hidden display mode -q, used by python speed benchmark */
<<<<<<< HEAD
            double const cSpeed = (double)srcSize / fastestC;
            double const dSpeed = (double)srcSize / fastestD;
=======
            double cSpeed = ((double)srcSize / fastestC) * 1000;
            double dSpeed = ((double)srcSize / fastestD) * 1000;
>>>>>>> 3ba307b2
            if (g_additionalParam)
                DISPLAY("-%-3i%11i (%5.3f) %6.2f MB/s %6.1f MB/s  %s (param=%d)\n", cLevel, (int)cSize, ratio, cSpeed, dSpeed, displayName, g_additionalParam);
            else
                DISPLAY("-%-3i%11i (%5.3f) %6.2f MB/s %6.1f MB/s  %s\n", cLevel, (int)cSize, ratio, cSpeed, dSpeed, displayName);
        }
        DISPLAYLEVEL(2, "%2i#\n", cLevel);
    }   /* Bench */

    /* clean up */
    free(blockTable);
    free(compressedBuffer);
    free(resultBuffer);
    ZSTD_freeCCtx(ctx);
    ZSTD_freeDCtx(dctx);
    return 0;
}


static size_t BMK_findMaxMem(U64 requiredMem)
{
    size_t const step = 64 MB;
    BYTE* testmem = NULL;

    requiredMem = (((requiredMem >> 26) + 1) << 26);
    requiredMem += step;
    if (requiredMem > maxMemory) requiredMem = maxMemory;

    do {
        testmem = (BYTE*)malloc((size_t)requiredMem);
        requiredMem -= step;
    } while (!testmem);

    free(testmem);
    return (size_t)(requiredMem);
}

static void BMK_benchCLevel(const void* srcBuffer, size_t benchedSize,
                            const char* displayName, int cLevel, int cLevelLast,
                            const size_t* fileSizes, unsigned nbFiles,
                            const void* dictBuffer, size_t dictBufferSize,
                            const ZSTD_compressionParameters* const compressionParams)
{
    int l;

    const char* pch = strrchr(displayName, '\\'); /* Windows */
    if (!pch) pch = strrchr(displayName, '/'); /* Linux */
    if (pch) displayName = pch+1;

    if (g_realTime) {
        DISPLAYLEVEL(2, "Note : switching to real-time priority \n");
        SET_REALTIME_PRIORITY;
    }

    if (g_displayLevel == 1 && !g_additionalParam)
        DISPLAY("bench %s %s: input %u bytes, %u seconds, %u KB blocks\n", ZSTD_VERSION_STRING, ZSTD_GIT_COMMIT_STRING, (U32)benchedSize, g_nbSeconds, (U32)(g_blockSize>>10));

    if (cLevelLast < cLevel) cLevelLast = cLevel;

    for (l=cLevel; l <= cLevelLast; l++) {
        BMK_benchMem(srcBuffer, benchedSize,
                     displayName, l,
                     fileSizes, nbFiles,
                     dictBuffer, dictBufferSize, compressionParams);
    }
}


/*! BMK_loadFiles() :
    Loads `buffer` with content of files listed within `fileNamesTable`.
    At most, fills `buffer` entirely */
static void BMK_loadFiles(void* buffer, size_t bufferSize,
                          size_t* fileSizes,
                          const char* const * const fileNamesTable, unsigned nbFiles)
{
    size_t pos = 0, totalSize = 0;
    unsigned n;
    for (n=0; n<nbFiles; n++) {
        FILE* f;
        U64 fileSize = UTIL_getFileSize(fileNamesTable[n]);
        if (UTIL_isDirectory(fileNamesTable[n])) {
            DISPLAYLEVEL(2, "Ignoring %s directory...       \n", fileNamesTable[n]);
            fileSizes[n] = 0;
            continue;
        }
        if (fileSize == UTIL_FILESIZE_UNKNOWN) {
            DISPLAYLEVEL(2, "Cannot evaluate size of %s, ignoring ... \n", fileNamesTable[n]);
            fileSizes[n] = 0;
            continue;
        }
        f = fopen(fileNamesTable[n], "rb");
        if (f==NULL) EXM_THROW(10, "impossible to open file %s", fileNamesTable[n]);
        DISPLAYUPDATE(2, "Loading %s...       \r", fileNamesTable[n]);
        if (fileSize > bufferSize-pos) fileSize = bufferSize-pos, nbFiles=n;   /* buffer too small - stop after this file */
        { size_t const readSize = fread(((char*)buffer)+pos, 1, (size_t)fileSize, f);
          if (readSize != (size_t)fileSize) EXM_THROW(11, "could not read %s", fileNamesTable[n]);
          pos += readSize; }
        fileSizes[n] = (size_t)fileSize;
        totalSize += (size_t)fileSize;
        fclose(f);
    }

    if (totalSize == 0) EXM_THROW(12, "no data to bench");
}

static void BMK_benchFileTable(const char* const * const fileNamesTable, unsigned const nbFiles,
                               const char* const dictFileName,
                               int const cLevel, int const cLevelLast,
                               const ZSTD_compressionParameters* const compressionParams)
{
    void* srcBuffer;
    size_t benchedSize;
    void* dictBuffer = NULL;
    size_t dictBufferSize = 0;
    size_t* const fileSizes = (size_t*)malloc(nbFiles * sizeof(size_t));
    U64 const totalSizeToLoad = UTIL_getTotalFileSize(fileNamesTable, nbFiles);

    if (!fileSizes) EXM_THROW(12, "not enough memory for fileSizes");

    /* Load dictionary */
    if (dictFileName != NULL) {
        U64 const dictFileSize = UTIL_getFileSize(dictFileName);
        if (dictFileSize > 64 MB)
            EXM_THROW(10, "dictionary file %s too large", dictFileName);
        dictBufferSize = (size_t)dictFileSize;
        dictBuffer = malloc(dictBufferSize);
        if (dictBuffer==NULL)
            EXM_THROW(11, "not enough memory for dictionary (%u bytes)",
                            (U32)dictBufferSize);
        BMK_loadFiles(dictBuffer, dictBufferSize, fileSizes, &dictFileName, 1);
    }

    /* Memory allocation & restrictions */
    benchedSize = BMK_findMaxMem(totalSizeToLoad * 3) / 3;
    if ((U64)benchedSize > totalSizeToLoad) benchedSize = (size_t)totalSizeToLoad;
    if (benchedSize < totalSizeToLoad)
        DISPLAY("Not enough memory; testing %u MB only...\n", (U32)(benchedSize >> 20));
    srcBuffer = malloc(benchedSize);
    if (!srcBuffer) EXM_THROW(12, "not enough memory");

    /* Load input buffer */
    BMK_loadFiles(srcBuffer, benchedSize, fileSizes, fileNamesTable, nbFiles);

    /* Bench */
    if (g_separateFiles) {
        const BYTE* srcPtr = (const BYTE*)srcBuffer;
        U32 fileNb;
        for (fileNb=0; fileNb<nbFiles; fileNb++) {
            size_t const fileSize = fileSizes[fileNb];
            BMK_benchCLevel(srcPtr, fileSize,
                            fileNamesTable[fileNb], cLevel, cLevelLast,
                            fileSizes+fileNb, 1,
                            dictBuffer, dictBufferSize, compressionParams);
            srcPtr += fileSize;
        }
    } else {
        char mfName[20] = {0};
        snprintf (mfName, sizeof(mfName), " %u files", nbFiles);
        {   const char* const displayName = (nbFiles > 1) ? mfName : fileNamesTable[0];
            BMK_benchCLevel(srcBuffer, benchedSize,
                            displayName, cLevel, cLevelLast,
                            fileSizes, nbFiles,
                            dictBuffer, dictBufferSize, compressionParams);
    }   }

    /* clean up */
    free(srcBuffer);
    free(dictBuffer);
    free(fileSizes);
}


static void BMK_syntheticTest(int cLevel, int cLevelLast, double compressibility,
                              const ZSTD_compressionParameters* compressionParams)
{
    char name[20] = {0};
    size_t benchedSize = 10000000;
    void* const srcBuffer = malloc(benchedSize);

    /* Memory allocation */
    if (!srcBuffer) EXM_THROW(21, "not enough memory");

    /* Fill input buffer */
    RDG_genBuffer(srcBuffer, benchedSize, compressibility, 0.0, 0);

    /* Bench */
    snprintf (name, sizeof(name), "Synthetic %2u%%", (unsigned)(compressibility*100));
    BMK_benchCLevel(srcBuffer, benchedSize, name, cLevel, cLevelLast, &benchedSize, 1, NULL, 0, compressionParams);

    /* clean up */
    free(srcBuffer);
}


int BMK_benchFiles(const char** fileNamesTable, unsigned nbFiles,
                   const char* dictFileName,
                   int cLevel, int cLevelLast,
                   const ZSTD_compressionParameters* compressionParams)
{
    double const compressibility = (double)g_compressibilityDefault / 100;

    if (cLevel < 1) cLevel = 1;   /* minimum compression level */
    if (cLevel > ZSTD_maxCLevel()) cLevel = ZSTD_maxCLevel();
    if (cLevelLast > ZSTD_maxCLevel()) cLevelLast = ZSTD_maxCLevel();
    if (cLevelLast < cLevel) cLevelLast = cLevel;
    if (cLevelLast > cLevel)
        DISPLAYLEVEL(2, "Benchmarking levels from %d to %d\n", cLevel, cLevelLast);

    if (nbFiles == 0)
        BMK_syntheticTest(cLevel, cLevelLast, compressibility, compressionParams);
    else
        BMK_benchFileTable(fileNamesTable, nbFiles, dictFileName, cLevel, cLevelLast, compressionParams);
    return 0;
}<|MERGE_RESOLUTION|>--- conflicted
+++ resolved
@@ -473,13 +473,8 @@
         }   /* for (testNb = 1; testNb <= (g_nbSeconds + !g_nbSeconds); testNb++) */
 
         if (g_displayLevel == 1) {   /* hidden display mode -q, used by python speed benchmark */
-<<<<<<< HEAD
-            double const cSpeed = (double)srcSize / fastestC;
-            double const dSpeed = (double)srcSize / fastestD;
-=======
-            double cSpeed = ((double)srcSize / fastestC) * 1000;
-            double dSpeed = ((double)srcSize / fastestD) * 1000;
->>>>>>> 3ba307b2
+            double const cSpeed = ((double)srcSize / fastestC) * 1000;
+            double const dSpeed = ((double)srcSize / fastestD) * 1000;
             if (g_additionalParam)
                 DISPLAY("-%-3i%11i (%5.3f) %6.2f MB/s %6.1f MB/s  %s (param=%d)\n", cLevel, (int)cSize, ratio, cSpeed, dSpeed, displayName, g_additionalParam);
             else

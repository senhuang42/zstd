--- conflicted
+++ resolved
@@ -84,19 +84,14 @@
 /* *************************************
 *  Constants
 ***************************************/
-<<<<<<< HEAD
 #ifndef ZSTD_VERSION
 #  define ZSTD_VERSION ""
 #endif
 
-#define NBLOOPS    3
-#define TIMELOOP   2500
-=======
 #define NBLOOPS          3
 #define TIMELOOP_S       1
 #define ACTIVEPERIOD_S  70
 #define COOLPERIOD_S    10
->>>>>>> 5a854af0
 
 #define KB *(1 <<10)
 #define MB *(1 <<20)
@@ -138,19 +133,12 @@
 static U32 g_nbIterations = NBLOOPS;
 static size_t g_blockSize = 0;
 
-<<<<<<< HEAD
 void BMK_setNotificationLevel(unsigned level) { g_displayLevel=level; }
 
-void BMK_SetNbIterations(int nbLoops)
-{
-    nbIterations = nbLoops;
-    DISPLAYLEVEL(2, "- %i iterations -\n", nbIterations);
-=======
 void BMK_SetNbIterations(unsigned nbLoops)
 {
     g_nbIterations = nbLoops;
-    DISPLAY("- %i iterations -\n", g_nbIterations);
->>>>>>> 5a854af0
+    DISPLAYLEVEL(2, "- %i iterations -\n", g_nbIterations);
 }
 
 void BMK_SetBlockSize(size_t blockSize)
@@ -225,21 +213,11 @@
     ZSTD_CCtx* ctx = ZSTD_createCCtx();
     ZSTD_DCtx* refDCtx = ZSTD_createDCtx();
     ZSTD_DCtx* dctx = ZSTD_createDCtx();
-<<<<<<< HEAD
-    U64 crcOrig = XXH64(srcBuffer, srcSize, 0);
-    U32 nbBlocks = 0;
-    size_t cSize = 0;
-        
-    /* init */
-    if (strlen(displayName)>17) displayName += strlen(displayName)-17;   /* can only display 17 characters */
-
-    /* Memory allocation & restrictions */
-=======
+
     U64 const crcOrig = XXH64(srcBuffer, srcSize, 0);
     U32 nbBlocks;
 
     /* checks */
->>>>>>> 5a854af0
     if (!compressedBuffer || !resultBuffer || !blockTable || !refCtx || !ctx || !refDCtx || !dctx)
         EXM_THROW(31, "not enough memory");
 
@@ -273,25 +251,15 @@
     RDG_genBuffer(compressedBuffer, maxCompressedSize, 0.10, 0.50, 1);
 
     /* Bench */
-<<<<<<< HEAD
-    {
-        int loopNb;
-=======
     {   size_t cSize = 0;
->>>>>>> 5a854af0
         double fastestC = 100000000., fastestD = 100000000.;
         double ratio = 0.;
         U64 crcCheck = 0;
         clock_t coolTime = clock();
         U32 testNb;
 
-<<<<<<< HEAD
         DISPLAYLEVEL(2, "\r%79s\r", "");
-        for (loopNb = 1; loopNb <= nbIterations; loopNb++) {
-=======
-        DISPLAY("\r%79s\r", "");
         for (testNb = 1; testNb <= (g_nbIterations + !g_nbIterations); testNb++) {
->>>>>>> 5a854af0
             int nbLoops;
             clock_t clockStart, clockSpan;
             clock_t const clockLoop = g_nbIterations ? TIMELOOP_S * CLOCKS_PER_SEC : 10;
@@ -304,18 +272,7 @@
             }
 
             /* Compression */
-<<<<<<< HEAD
-            DISPLAYLEVEL(2, "%2i-%-17.17s :%10u ->\r", loopNb, displayName, (U32)srcSize);
-            memset(compressedBuffer, 0xE5, maxCompressedSize);
-
-            nbLoops = 0;
-            milliTime = BMK_GetMilliStart();
-            while (BMK_GetMilliStart() == milliTime);
-            milliTime = BMK_GetMilliStart();
-            while (BMK_GetMilliSpan(milliTime) < TIMELOOP) {
-                ZSTD_compressBegin_advanced(refCtx, dictBuffer, dictBufferSize, ZSTD_getParams(cLevel, MAX(dictBufferSize, largestBlockSize)));
-=======
-            DISPLAY("%2i-%-17.17s :%10u ->\r", testNb, displayName, (U32)srcSize);
+            DISPLAYLEVEL(2, "%2i-%-17.17s :%10u ->\r", testNb, displayName, (U32)srcSize);
             memset(compressedBuffer, 0xE5, maxCompressedSize);  /* warm up and erase result buffer */
 
             clockStart = clock();
@@ -325,7 +282,6 @@
             for (nbLoops = 0 ; BMK_clockSpan(clockStart) < clockLoop ; nbLoops++) {
                 U32 blockNb;
                 ZSTD_compressBegin_usingDict(refCtx, dictBuffer, dictBufferSize, cLevel);
->>>>>>> 5a854af0
                 for (blockNb=0; blockNb<nbBlocks; blockNb++) {
                     size_t const rSize = ZSTD_compress_usingPreparedCCtx(ctx, refCtx,
                                         blockTable[blockNb].cPtr,  blockTable[blockNb].cRoom,
@@ -339,13 +295,9 @@
             cSize = 0;
             { U32 blockNb; for (blockNb=0; blockNb<nbBlocks; blockNb++) cSize += blockTable[blockNb].cSize; }
             ratio = (double)srcSize / (double)cSize;
-<<<<<<< HEAD
-            DISPLAYLEVEL(2, "%2i-%-17.17s :%10i ->%10i (%5.3f),%6.1f MB/s\r", loopNb, displayName, (int)srcSize, (int)cSize, ratio, (double)srcSize / fastestC / 1000.);
-=======
-            DISPLAY("%2i-%-17.17s :%10u ->%10u (%5.3f),%6.1f MB/s\r",
+            DISPLAYLEVEL(2, "%2i-%-17.17s :%10u ->%10u (%5.3f),%6.1f MB/s\r",
                     testNb, displayName, (U32)srcSize, (U32)cSize, ratio,
                     (double)srcSize / 1000000. / (fastestC / CLOCKS_PER_SEC) );
->>>>>>> 5a854af0
 
 #if 1
             /* Decompression */
@@ -370,18 +322,12 @@
                     blockTable[blockNb].resSize = regenSize;
             }   }
 
-<<<<<<< HEAD
-            milliTime = BMK_GetMilliSpan(milliTime);
-            if ((double)milliTime < fastestD*nbLoops) fastestD = (double)milliTime / nbLoops;
-            DISPLAYLEVEL(2, "%2i-%-17.17s :%10i ->%10i (%5.3f),%6.1f MB/s ,%6.1f MB/s\r", loopNb, displayName, (int)srcSize, (int)cSize, ratio, (double)srcSize / fastestC / 1000., (double)srcSize / fastestD / 1000.);
-=======
             clockSpan = BMK_clockSpan(clockStart);
             if ((double)clockSpan < fastestD*nbLoops) fastestD = (double)clockSpan / nbLoops;
-            DISPLAY("%2i-%-17.17s :%10u ->%10u (%5.3f),%6.1f MB/s ,%6.1f MB/s\r",
+            DISPLAYLEVEL(2, "%2i-%-17.17s :%10u ->%10u (%5.3f),%6.1f MB/s ,%6.1f MB/s\r",
                     testNb, displayName, (U32)srcSize, (U32)cSize, ratio,
                     (double)srcSize / 1000000. / (fastestC / CLOCKS_PER_SEC),
                     (double)srcSize / 1000000. / (fastestD / CLOCKS_PER_SEC) );
->>>>>>> 5a854af0
 
             /* CRC Checking */
 _findError:
@@ -409,25 +355,16 @@
                 break;
             }   /* if (crcOrig!=crcCheck) */
 #endif
-<<<<<<< HEAD
-        }
-
-        if (crcOrig == crcCheck)
-        {
-            DISPLAYLEVEL(2, "%2i-%-17.17s :%10i ->%10i (%5.3f),%6.1f MB/s ,%6.1f MB/s \n", cLevel, displayName, (int)srcSize, (int)cSize, ratio, (double)srcSize / fastestC / 1000., (double)srcSize / fastestD / 1000.);
+        }   /* for (testNb = 1; testNb <= (g_nbIterations + !g_nbIterations); testNb++) */
+
+        if (crcOrig == crcCheck) {
             result->ratio = ratio;
             result->cSize = cSize;
-            result->cSpeed = (double)srcSize / fastestC / 1000.; 
-            result->dSpeed = (double)srcSize / fastestD / 1000.;
+            result->cSpeed = (double)srcSize / 1000000. / (fastestC / CLOCKS_PER_SEC); 
+            result->dSpeed = (double)srcSize / 1000000. / (fastestD / CLOCKS_PER_SEC);
         }
-        else
-            DISPLAYLEVEL(2, "%2i-\n", cLevel);
-    }
-=======
-        }   /* for (testNb = 1; testNb <= (g_nbIterations + !g_nbIterations); testNb++) */
-        DISPLAY("%2i#\n", cLevel);
+        DISPLAYLEVEL(2, "%2i#\n", cLevel);
     }   /* Bench */
->>>>>>> 5a854af0
 
     /* clean up */
     free(compressedBuffer);
@@ -463,7 +400,6 @@
                             const size_t* fileSizes, unsigned nbFiles,
                             const void* dictBuffer, size_t dictBufferSize)
 {
-<<<<<<< HEAD
     benchResult_t result, total;
     int l;
 
@@ -475,7 +411,7 @@
     memset(&total, 0, sizeof(total));
 
     if (g_displayLevel == 1 && !additionalParam)
-        DISPLAY("bench %s: input %u bytes, %i iterations, %u KB blocks\n", ZSTD_VERSION, (U32)benchedSize, nbIterations, (U32)(g_blockSize>>10));
+        DISPLAY("bench %s: input %u bytes, %i iterations, %u KB blocks\n", ZSTD_VERSION, (U32)benchedSize, g_nbIterations, (U32)(g_blockSize>>10));
 
     if (cLevelLast < cLevel) cLevelLast = cLevel;
 
@@ -502,17 +438,6 @@
         total.dSpeed /= 1+cLevelLast-cLevel;
         total.ratio /= 1+cLevelLast-cLevel;
         DISPLAY("avg%11i (%5.3f) %6.1f MB/s %6.1f MB/s  %s\n", (int)total.cSize, total.ratio, total.cSpeed, total.dSpeed, displayName);            
-=======
-    if (cLevel < 0) {  /* range mode : test all levels from 1 to l */
-        int l;
-        for (l=1; l <= -cLevel; l++) {
-            BMK_benchMem(srcBuffer, benchedSize,
-                         displayName, l,
-                         fileSizes, nbFiles,
-                         dictBuffer, dictBufferSize);
-        }
-        return;
->>>>>>> 5a854af0
     }
 }
 

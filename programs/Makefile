# ################################################################
# Copyright (c) 2015-2020, Yann Collet, Facebook, Inc.
# All rights reserved.
#
# This source code is licensed under both the BSD-style license (found in the
# LICENSE file in the root directory of this source tree) and the GPLv2 (found
# in the COPYING file in the root directory of this source tree).
# You may select, at your option, one of the above-listed licenses.
# ##########################################################################
# zstd : Command Line Utility, supporting gzip-like arguments
# zstd32 : Same as zstd, but forced to compile in 32-bits mode
# zstd_nolegacy : zstd without support of decompression of legacy versions
# zstd-small : minimal zstd without dictionary builder and benchmark
# zstd-compress : compressor-only version of zstd
# zstd-decompress : decompressor-only version of zstd
# ##########################################################################

.PHONY: default
default: zstd-release

# silent mode by default; verbose can be triggered by V=1 or VERBOSE=1
$(V)$(VERBOSE).SILENT:


ZSTDDIR := ../lib

# Version numbers
LIBVER_SRC := $(ZSTDDIR)/zstd.h
LIBVER_MAJOR_SCRIPT:=`sed -n '/define ZSTD_VERSION_MAJOR/s/.*[[:blank:]]\([0-9][0-9]*\).*/\1/p' < $(LIBVER_SRC)`
LIBVER_MINOR_SCRIPT:=`sed -n '/define ZSTD_VERSION_MINOR/s/.*[[:blank:]]\([0-9][0-9]*\).*/\1/p' < $(LIBVER_SRC)`
LIBVER_PATCH_SCRIPT:=`sed -n '/define ZSTD_VERSION_RELEASE/s/.*[[:blank:]]\([0-9][0-9]*\).*/\1/p' < $(LIBVER_SRC)`
LIBVER_SCRIPT:= $(LIBVER_MAJOR_SCRIPT).$(LIBVER_MINOR_SCRIPT).$(LIBVER_PATCH_SCRIPT)
LIBVER_MAJOR := $(shell echo $(LIBVER_MAJOR_SCRIPT))
LIBVER_MINOR := $(shell echo $(LIBVER_MINOR_SCRIPT))
LIBVER_PATCH := $(shell echo $(LIBVER_PATCH_SCRIPT))
LIBVER  := $(shell echo $(LIBVER_SCRIPT))

ZSTD_VERSION = $(LIBVER)

HAVE_COLORNEVER = $(shell echo a | grep --color=never a > /dev/null 2> /dev/null && echo 1 || echo 0)
GREP_OPTIONS ?=
ifeq ($HAVE_COLORNEVER, 1)
  GREP_OPTIONS += --color=never
endif
GREP = grep $(GREP_OPTIONS)

ifeq ($(shell $(CC) -v 2>&1 | $(GREP) -c "gcc version "), 1)
  ALIGN_LOOP = -falign-loops=32
else
  ALIGN_LOOP =
endif

DEBUGLEVEL ?= 0
CPPFLAGS += -DXXH_NAMESPACE=ZSTD_ -DDEBUGLEVEL=$(DEBUGLEVEL)
ifeq ($(OS),Windows_NT)   # MinGW assumed
  CPPFLAGS += -D__USE_MINGW_ANSI_STDIO   # compatibility with %zu formatting
endif
CFLAGS   ?= -O3
DEBUGFLAGS+=-Wall -Wextra -Wcast-qual -Wcast-align -Wshadow \
            -Wstrict-aliasing=1 -Wswitch-enum -Wdeclaration-after-statement \
            -Wstrict-prototypes -Wundef -Wpointer-arith \
            -Wvla -Wformat=2 -Winit-self -Wfloat-equal -Wwrite-strings \
            -Wredundant-decls -Wmissing-prototypes -Wc++-compat
CFLAGS   += $(DEBUGFLAGS) $(MOREFLAGS)
FLAGS     = $(CPPFLAGS) $(CFLAGS) $(LDFLAGS)

ZSTDLIB_COMMON := $(ZSTDDIR)/common
ZSTDLIB_COMPRESS := $(ZSTDDIR)/compress
ZSTDLIB_DECOMPRESS := $(ZSTDDIR)/decompress
ZDICT_DIR := $(ZSTDDIR)/dictBuilder
ZSTDLEGACY_DIR := $(ZSTDDIR)/legacy

vpath %.c $(ZSTDLIB_COMMON) $(ZSTDLIB_COMPRESS) $(ZSTDLIB_DECOMPRESS) $(ZDICT_DIR) $(ZSTDLEGACY_DIR)

ZSTDLIB_COMMON_C := $(wildcard $(ZSTDLIB_COMMON)/*.c)
ZSTDLIB_COMPRESS_C := $(wildcard $(ZSTDLIB_COMPRESS)/*.c)
ZSTDLIB_DECOMPRESS_C := $(wildcard $(ZSTDLIB_DECOMPRESS)/*.c)
ZSTDLIB_CORE_SRC := $(ZSTDLIB_DECOMPRESS_C) $(ZSTDLIB_COMMON_C) $(ZSTDLIB_COMPRESS_C)
ZDICT_SRC := $(wildcard $(ZDICT_DIR)/*.c)

ZSTD_LEGACY_SUPPORT ?= 5
ZSTDLEGACY_SRC :=
ifneq ($(ZSTD_LEGACY_SUPPORT), 0)
ifeq ($(shell test $(ZSTD_LEGACY_SUPPORT) -lt 8; echo $$?), 0)
  ZSTDLEGACY_SRC += $(shell ls $(ZSTDLEGACY_DIR)/*.c | $(GREP) 'v0[$(ZSTD_LEGACY_SUPPORT)-7]')
endif
endif

# Sort files in alphabetical order for reproducible builds
ZSTDLIB_FULL_SRC = $(sort $(ZSTDLIB_CORE_SRC) $(ZSTDLEGACY_SRC) $(ZDICT_SRC))
ZSTDLIB_LOCAL_SRC := $(notdir $(ZSTDLIB_FULL_SRC))
ZSTDLIB_LOCAL_OBJ := $(ZSTDLIB_LOCAL_SRC:.c=.o)

ZSTD_CLI_SRC := $(wildcard *.c)
ZSTD_CLI_OBJ := $(ZSTD_CLI_SRC:.c=.o)

ZSTD_ALL_SRC := $(ZSTDLIB_LOCAL_SRC) $(ZSTD_CLI_SRC)
ZSTD_ALL_OBJ := $(ZSTD_ALL_SRC:.c=.o)

UNAME := $(shell uname)
BUILD_DIR ?= 0

ifeq ($(BUILD_DIR),0)
ifeq ($(UNAME), Darwin)
  HASH ?= md5
else ifeq ($(UNAME), FreeBSD)
  HASH ?= gmd5sum
else ifeq ($(UNAME), OpenBSD)
  HASH ?= md5
endif
HASH ?= md5sum

<<<<<<< HEAD
HASH_DIR = conf_$(shell echo $(CC) $(CPPFLAGS) $(CFLAGS) $(LDFLAGS) $(ZSTD_FILES) | $(HASH) | head -c 16)
HAVE_HASH :=$(shell echo 1 | $(HASH) > /dev/null && echo 1 || echo 0)
ifeq ($(HAVE_HASH),0)
  $(info warning : could not find HASH ($(HASH)), needed to differentiate builds using different flags)
  BUILD_DIR := obj/generic_noconf
=======
HAVE_HASH := $(shell echo 1 | $(HASH) > /dev/null && echo 1 || echo 0)
ifeq ($(HAVE_HASH), 1)
  HASH_VALUE := $(shell echo $(CC) $(CPPFLAGS) $(CFLAGS) $(LDFLAGS) | $(HASH) | dd bs=1 count=16 status=none)
  HASH_DIR := conf_$(HASH_VALUE)
else
  $(info warning : could not find hash function to differentiate builds with different flags)
  HASH_DIR := 0
>>>>>>> 2d2507b9
endif
endif # $(BUILD_DIR) == 0

# Define *.exe as extension for Windows systems
ifneq (,$(filter Windows%,$(OS)))
  EXT =.exe
  RES64_FILE = windres/zstd64.res
  RES32_FILE = windres/zstd32.res
ifneq (,$(filter x86_64%,$(shell $(CC) -dumpmachine)))
    RES_FILE = $(RES64_FILE)
else
    RES_FILE = $(RES32_FILE)
endif
else
  EXT =
endif

VOID = /dev/null

# Make 4.3 doesn't support '\#' anymore (https://lwn.net/Articles/810071/)
NUM_SYMBOL := \#

# thread detection
NO_THREAD_MSG := ==> no threads, building without multithreading support
HAVE_PTHREAD := $(shell printf '$(NUM_SYMBOL)include <pthread.h>\nint main(void) { return 0; }' > have_pthread.c && $(CC) $(FLAGS) -o have_pthread$(EXT) have_pthread.c -pthread 2> $(VOID) && rm have_pthread$(EXT) && echo 1 || echo 0; rm have_pthread.c)
HAVE_THREAD := $(shell [ "$(HAVE_PTHREAD)" -eq "1" -o -n "$(filter Windows%,$(OS))" ] && echo 1 || echo 0)
ifeq ($(HAVE_THREAD), 1)
  THREAD_MSG := ==> building with threading support
  THREAD_CPP := -DZSTD_MULTITHREAD
  THREAD_LD := -pthread
else
  THREAD_MSG := $(NO_THREAD_MSG)
endif

# zlib detection
NO_ZLIB_MSG := ==> no zlib, building zstd without .gz support
HAVE_ZLIB := $(shell printf '$(NUM_SYMBOL)include <zlib.h>\nint main(void) { return 0; }' > have_zlib.c && $(CC) $(FLAGS) -o have_zlib$(EXT) have_zlib.c -lz 2> $(VOID) && rm have_zlib$(EXT) && echo 1 || echo 0; rm have_zlib.c)
ifeq ($(HAVE_ZLIB), 1)
  ZLIB_MSG := ==> building zstd with .gz compression support
  ZLIBCPP = -DZSTD_GZCOMPRESS -DZSTD_GZDECOMPRESS
  ZLIBLD = -lz
else
  ZLIB_MSG := $(NO_ZLIB_MSG)
endif

# lzma detection
NO_LZMA_MSG := ==> no liblzma, building zstd without .xz/.lzma support
HAVE_LZMA := $(shell printf '$(NUM_SYMBOL)include <lzma.h>\nint main(void) { return 0; }' > have_lzma.c && $(CC) $(FLAGS) -o have_lzma$(EXT) have_lzma.c -llzma 2> $(VOID) && rm have_lzma$(EXT) && echo 1 || echo 0; rm have_lzma.c)
ifeq ($(HAVE_LZMA), 1)
  LZMA_MSG := ==> building zstd with .xz/.lzma compression support
  LZMACPP = -DZSTD_LZMACOMPRESS -DZSTD_LZMADECOMPRESS
  LZMALD = -llzma
else
  LZMA_MSG := $(NO_LZMA_MSG)
endif

# lz4 detection
NO_LZ4_MSG := ==> no liblz4, building zstd without .lz4 support
HAVE_LZ4 := $(shell printf '$(NUM_SYMBOL)include <lz4frame.h>\n$(NUM_SYMBOL)include <lz4.h>\nint main(void) { return 0; }' > have_lz4.c && $(CC) $(FLAGS) -o have_lz4$(EXT) have_lz4.c -llz4 2> $(VOID) && rm have_lz4$(EXT) && echo 1 || echo 0; rm have_lz4.c)
ifeq ($(HAVE_LZ4), 1)
  LZ4_MSG := ==> building zstd with .lz4 compression support
  LZ4CPP = -DZSTD_LZ4COMPRESS -DZSTD_LZ4DECOMPRESS
  LZ4LD = -llz4
else
  LZ4_MSG := $(NO_LZ4_MSG)
endif

# explicit backtrace enable/disable for Linux & Darwin
ifeq ($(BACKTRACE), 0)
  DEBUGFLAGS += -DBACKTRACE_ENABLE=0
endif
ifeq (,$(filter Windows%, $(OS)))
ifeq ($(BACKTRACE), 1)
  DEBUGFLAGS += -DBACKTRACE_ENABLE=1
  DEBUGFLAGS_LD += -rdynamic
endif
endif


.PHONY: all
all: zstd

.PHONY: allVariants
allVariants: zstd zstd-compress zstd-decompress zstd-small zstd-nolegacy zstd-dictBuilder

ZSTD_OBJ := $(addprefix $(BUILD_DIR)/, $(ZSTD_ALL_OBJ))
$(BUILD_DIR)/zstd : $(ZSTD_OBJ)
	@echo "$(THREAD_MSG)"
	@echo "$(ZLIB_MSG)"
	@echo "$(LZMA_MSG)"
	@echo "$(LZ4_MSG)"
	@echo LINK $@
	$(CC) $(FLAGS) $^ -o $@$(EXT) $(LDFLAGS)

.PHONY: zstd  # must always be run
zstd : CPPFLAGS += $(THREAD_CPP) $(ZLIBCPP) $(LZMACPP) $(LZ4CPP)
zstd : LDFLAGS += $(THREAD_LD) $(ZLIBLD) $(LZMALD) $(LZ4LD) $(DEBUGFLAGS_LD)
zstd : CPPFLAGS += -DZSTD_LEGACY_SUPPORT=$(ZSTD_LEGACY_SUPPORT)
ifneq (,$(filter Windows%,$(OS)))
zstd : $(RES_FILE)
endif

ifeq ($(BUILD_DIR),0)
# generate a BUILD_DIR from flags

zstd:
	$(MAKE) --no-print-directory $@ \
        BUILD_DIR=obj/$(HASH_DIR) \
        CPPFLAGS="$(CPPFLAGS)" \
        CFLAGS="$(CFLAGS)" \
        LDFLAGS="$(LDFLAGS)"

else
# BUILD_DIR is defined

zstd : $(BUILD_DIR)/zstd
	ln -sf $< $@
	@echo zstd build completed

endif


.PHONY: zstd-release
zstd-release: DEBUGFLAGS := -DBACKTRACE_ENABLE=0
zstd-release: DEBUGFLAGS_LD :=
zstd-release: zstd

zstd32 : CPPFLAGS += $(THREAD_CPP)
zstd32 : LDFLAGS  += $(THREAD_LD)
zstd32 : CPPFLAGS += -DZSTD_LEGACY_SUPPORT=$(ZSTD_LEGACY_SUPPORT)
ifneq (,$(filter Windows%,$(OS)))
zstd32 : $(RES32_FILE)
endif
zstd32 : $(ZSTDLIB_FULL_SRC) $(ZSTD_CLI_SRC)
	$(CC) -m32 $(FLAGS) $^ -o $@$(EXT)

## zstd-nolegacy: same scope as zstd, with just support of legacy formats removed
zstd-nolegacy : LDFLAGS += $(THREAD_LD) $(ZLIBLD) $(LZMALD) $(LZ4LD) $(DEBUGFLAGS_LD)
zstd-nolegacy : $(ZSTDLIB_CORE_SRC) $(ZDICT_SRC) $(ZSTD_CLI_OBJ)
	$(CC) $(FLAGS) $^ -o $@$(EXT) $(LDFLAGS)

zstd-nomt : THREAD_CPP :=
zstd-nomt : THREAD_LD  :=
zstd-nomt : THREAD_MSG := - multi-threading disabled
zstd-nomt : zstd

zstd-nogz : ZLIBCPP :=
zstd-nogz : ZLIBLD  :=
zstd-nogz : ZLIB_MSG := - gzip support is disabled
zstd-nogz : zstd

zstd-noxz : LZMACPP :=
zstd-noxz : LZMALD  :=
zstd-noxz : LZMA_MSG := - xz/lzma support is disabled
zstd-noxz : zstd

## zstd-dll: zstd executable linked to dynamic library libzstd (must already exist)
# note : the following target doesn't link
#        because zstd uses non-public symbols from libzstd
#        such as XXH64 (for benchmark),
#        ZDICT_trainFromBuffer_unsafe_legacy (for dictionary builder)
#        and ZSTD_cycleLog (likely for --patch-from).
#        It's unclear at this stage if this is a scenario that must be supported
.PHONY: zstd-dll
zstd-dll : LDFLAGS+= -L$(ZSTDDIR) -lzstd
zstd-dll : ZSTDLIB_FULL_SRC =
zstd-dll : $(ZSTD_CLI_OBJ)
	$(CC) $(FLAGS) $^ -o $@$(EXT) $(LDFLAGS)


## zstd-pgo: zstd executable optimized with PGO.
zstd-pgo :
	$(MAKE) clean
	$(MAKE) zstd MOREFLAGS=-fprofile-generate
	./zstd -b19i1 $(PROFILE_WITH)
	./zstd -b16i1 $(PROFILE_WITH)
	./zstd -b9i2 $(PROFILE_WITH)
	./zstd -b $(PROFILE_WITH)
	./zstd -b7i2 $(PROFILE_WITH)
	./zstd -b5 $(PROFILE_WITH)
	$(RM) zstd *.o
	case $(CC) in *clang*) if ! [ -e default.profdata ]; then llvm-profdata merge -output=default.profdata default*.profraw; fi ;; esac
	$(MAKE) zstd MOREFLAGS=-fprofile-use

## zstd-small: minimal target, supporting only zstd compression and decompression. no bench. no legacy. no other format.
zstd-small: CFLAGS = -Os -s
zstd-frugal zstd-small: $(ZSTDLIB_CORE_SRC) zstdcli.c util.c timefn.c fileio.c
	$(CC) $(FLAGS) -DZSTD_NOBENCH -DZSTD_NODICT $^ -o $@$(EXT)

zstd-decompress: $(ZSTDLIB_COMMON_C) $(ZSTDLIB_DECOMPRESS_C) zstdcli.c util.c timefn.c fileio.c
	$(CC) $(FLAGS) -DZSTD_NOBENCH -DZSTD_NODICT -DZSTD_NOCOMPRESS $^ -o $@$(EXT)

zstd-compress: $(ZSTDLIB_COMMON_C) $(ZSTDLIB_COMPRESS_C) zstdcli.c util.c timefn.c fileio.c
	$(CC) $(FLAGS) -DZSTD_NOBENCH -DZSTD_NODICT -DZSTD_NODECOMPRESS $^ -o $@$(EXT)

## zstd-dictBuilder: executable supporting dictionary creation and compression (only)
zstd-dictBuilder: CPPFLAGS += -DZSTD_NOBENCH -DZSTD_NODECOMPRESS
zstd-dictBuilder: $(ZSTDLIB_COMMON_C) $(ZSTDLIB_COMPRESS_C) $(ZDICT_SRC) zstdcli.c util.c timefn.c fileio.c dibio.c
	$(CC) $(FLAGS) $^ -o $@$(EXT)

zstdmt: zstd
	ln -sf zstd zstdmt

.PHONY: generate_res
generate_res: $(RES64_FILE) $(RES32_FILE)

ifneq (,$(filter Windows%,$(OS)))
RC ?= windres
# http://stackoverflow.com/questions/708238/how-do-i-add-an-icon-to-a-mingw-gcc-compiled-executable
$(RES64_FILE): windres/zstd.rc
	$(RC) -o $@ -I ../lib -I windres -i $< -O coff -F pe-x86-64
$(RES32_FILE): windres/zstd.rc
	$(RC) -o $@ -I ../lib -I windres -i $< -O coff -F pe-i386
endif

.PHONY: clean
clean:
	$(RM) core *.o tmp* result* *.gcda dictionary *.zst \
        zstd$(EXT) zstd32$(EXT) zstd-compress$(EXT) zstd-decompress$(EXT) \
        zstd-small$(EXT) zstd-frugal$(EXT) zstd-nolegacy$(EXT) zstd4$(EXT) \
        zstd-dictBuilder$(EXT) *.gcda default*.profraw default.profdata have_zlib$(EXT)
	$(RM) -r obj/*
	@echo Cleaning completed

MD2ROFF = ronn
MD2ROFF_FLAGS = --roff --warnings --manual="User Commands" --organization="zstd $(ZSTD_VERSION)"

zstd.1: zstd.1.md ../lib/zstd.h
	cat $< | $(MD2ROFF) $(MD2ROFF_FLAGS) | sed -n '/^\.\\\".*/!p' > $@

zstdgrep.1: zstdgrep.1.md ../lib/zstd.h
	cat $< | $(MD2ROFF) $(MD2ROFF_FLAGS) | sed -n '/^\.\\\".*/!p' > $@

zstdless.1: zstdless.1.md ../lib/zstd.h
	cat $< | $(MD2ROFF) $(MD2ROFF_FLAGS) | sed -n '/^\.\\\".*/!p' > $@

.PHONY: man
man: zstd.1 zstdgrep.1 zstdless.1

.PHONY: clean-man
clean-man:
	$(RM) zstd.1
	$(RM) zstdgrep.1
	$(RM) zstdless.1

.PHONY: preview-man
preview-man: clean-man man
	man ./zstd.1
	man ./zstdgrep.1
	man ./zstdless.1


# Generate .h dependencies automatically

DEPFLAGS = -MT $@ -MMD -MP -MF

$(BUILD_DIR)/%.o : %.c $(BUILD_DIR)/%.d | $(BUILD_DIR)
	@echo CC $@
	$(COMPILE.c) $(DEPFLAGS) $(BUILD_DIR)/$*.d $(OUTPUT_OPTION) $<

MKDIR ?= mkdir
$(BUILD_DIR): ; $(MKDIR) -p $@

DEPFILES := $(ZSTD_OBJ:.o=.d)
$(DEPFILES):

include $(wildcard $(DEPFILES))



#-----------------------------------------------------------------------------
# make install is validated only for Linux, macOS, BSD, Hurd and Solaris targets
#-----------------------------------------------------------------------------
ifneq (,$(filter $(UNAME),Linux Darwin GNU/kFreeBSD GNU OpenBSD FreeBSD NetBSD DragonFly SunOS Haiku))

HAVE_COLORNEVER = $(shell echo a | egrep --color=never a > /dev/null 2> /dev/null && echo 1 || echo 0)
EGREP_OPTIONS ?=
ifeq ($HAVE_COLORNEVER, 1)
  EGREP_OPTIONS += --color=never
endif
EGREP = egrep $(EGREP_OPTIONS)
AWK = awk

# Print a two column output of targets and their description. To add a target description, put a
# comment in the Makefile with the format "## <TARGET>: <DESCRIPTION>".  For example:
#
## list: Print all targets and their descriptions (if provided)
.PHONY: list
list:
	TARGETS=$$($(MAKE) -pRrq -f $(lastword $(MAKEFILE_LIST)) : 2>/dev/null \
		| $(AWK) -v RS= -F: '/^# File/,/^# Finished Make data base/ {if ($$1 !~ "^[#.]") {print $$1}}' \
		| $(EGREP) -v  -e '^[^[:alnum:]]' | sort); \
	{ \
	    printf "Target Name\tDescription\n"; \
	    printf "%0.s-" {1..16}; printf "\t"; printf "%0.s-" {1..40}; printf "\n"; \
	    for target in $$TARGETS; do \
	        line=$$($(EGREP) "^##[[:space:]]+$$target:" $(lastword $(MAKEFILE_LIST))); \
	        description=$$(echo $$line | $(AWK) '{i=index($$0,":"); print substr($$0,i+1)}' | xargs); \
	        printf "$$target\t$$description\n"; \
	    done \
	} | column -t -s $$'\t'


DESTDIR     ?=
# directory variables : GNU conventions prefer lowercase
# see https://www.gnu.org/prep/standards/html_node/Makefile-Conventions.html
# support both lower and uppercase (BSD), use uppercase in script
prefix      ?= /usr/local
PREFIX      ?= $(prefix)
exec_prefix ?= $(PREFIX)
bindir      ?= $(exec_prefix)/bin
BINDIR      ?= $(bindir)
datarootdir ?= $(PREFIX)/share
mandir      ?= $(datarootdir)/man
man1dir     ?= $(mandir)/man1

ifneq (,$(filter $(UNAME),OpenBSD FreeBSD NetBSD DragonFly SunOS))
  MANDIR  ?= $(PREFIX)/man
  MAN1DIR ?= $(MANDIR)/man1
else
  MAN1DIR ?= $(man1dir)
endif

ifneq (,$(filter $(UNAME),SunOS))
  INSTALL ?= ginstall
else
  INSTALL ?= install
endif

INSTALL_PROGRAM ?= $(INSTALL)
INSTALL_SCRIPT  ?= $(INSTALL_PROGRAM)
INSTALL_DATA    ?= $(INSTALL) -m 644
INSTALL_MAN     ?= $(INSTALL_DATA)

.PHONY: install
install:
	# generate zstd only if not already present
	[ -e zstd ] || $(MAKE) zstd-release
	[ -e $(DESTDIR)$(BINDIR) ] || $(INSTALL) -d -m 755 $(DESTDIR)$(BINDIR)/
	[ -e $(DESTDIR)$(MAN1DIR) ] || $(INSTALL) -d -m 755 $(DESTDIR)$(MAN1DIR)/
	@echo Installing binaries
	$(INSTALL_PROGRAM) zstd$(EXT) $(DESTDIR)$(BINDIR)/zstd$(EXT)
	ln -sf zstd$(EXT) $(DESTDIR)$(BINDIR)/zstdcat$(EXT)
	ln -sf zstd$(EXT) $(DESTDIR)$(BINDIR)/unzstd$(EXT)
	ln -sf zstd$(EXT) $(DESTDIR)$(BINDIR)/zstdmt$(EXT)
	$(INSTALL_SCRIPT) zstdless $(DESTDIR)$(BINDIR)/zstdless
	$(INSTALL_SCRIPT) zstdgrep $(DESTDIR)$(BINDIR)/zstdgrep
	@echo Installing man pages
	$(INSTALL_MAN) zstd.1 $(DESTDIR)$(MAN1DIR)/zstd.1
	ln -sf zstd.1 $(DESTDIR)$(MAN1DIR)/zstdcat.1
	ln -sf zstd.1 $(DESTDIR)$(MAN1DIR)/unzstd.1
	$(INSTALL_MAN) zstdgrep.1 $(DESTDIR)$(MAN1DIR)/zstdgrep.1
	$(INSTALL_MAN) zstdless.1 $(DESTDIR)$(MAN1DIR)/zstdless.1
	@echo zstd installation completed

.PHONY: uninstall
uninstall:
	$(RM) $(DESTDIR)$(BINDIR)/zstdgrep
	$(RM) $(DESTDIR)$(BINDIR)/zstdless
	$(RM) $(DESTDIR)$(BINDIR)/zstdcat
	$(RM) $(DESTDIR)$(BINDIR)/unzstd
	$(RM) $(DESTDIR)$(BINDIR)/zstdmt
	$(RM) $(DESTDIR)$(BINDIR)/zstd
	$(RM) $(DESTDIR)$(MAN1DIR)/zstdless.1
	$(RM) $(DESTDIR)$(MAN1DIR)/zstdgrep.1
	$(RM) $(DESTDIR)$(MAN1DIR)/zstdcat.1
	$(RM) $(DESTDIR)$(MAN1DIR)/unzstd.1
	$(RM) $(DESTDIR)$(MAN1DIR)/zstd.1
	@echo zstd programs successfully uninstalled

endif<|MERGE_RESOLUTION|>--- conflicted
+++ resolved
@@ -110,21 +110,11 @@
 endif
 HASH ?= md5sum
 
-<<<<<<< HEAD
-HASH_DIR = conf_$(shell echo $(CC) $(CPPFLAGS) $(CFLAGS) $(LDFLAGS) $(ZSTD_FILES) | $(HASH) | head -c 16)
+HASH_DIR = conf_$(shell echo $(CC) $(CPPFLAGS) $(CFLAGS) $(LDFLAGS) $(ZSTD_FILES) | $(HASH) | cut -f 1 -d " ")
 HAVE_HASH :=$(shell echo 1 | $(HASH) > /dev/null && echo 1 || echo 0)
 ifeq ($(HAVE_HASH),0)
   $(info warning : could not find HASH ($(HASH)), needed to differentiate builds using different flags)
   BUILD_DIR := obj/generic_noconf
-=======
-HAVE_HASH := $(shell echo 1 | $(HASH) > /dev/null && echo 1 || echo 0)
-ifeq ($(HAVE_HASH), 1)
-  HASH_VALUE := $(shell echo $(CC) $(CPPFLAGS) $(CFLAGS) $(LDFLAGS) | $(HASH) | dd bs=1 count=16 status=none)
-  HASH_DIR := conf_$(HASH_VALUE)
-else
-  $(info warning : could not find hash function to differentiate builds with different flags)
-  HASH_DIR := 0
->>>>>>> 2d2507b9
 endif
 endif # $(BUILD_DIR) == 0
 

--- conflicted
+++ resolved
@@ -588,17 +588,10 @@
 }
 
 /* FSE_bitCost() :
-<<<<<<< HEAD
  * Approximate symbol cost, as fractional value, using fixed-point format (accuracyLog fractional bits)
  * note 1 : assume symbolValue is valid (<= maxSymbolValue)
  * note 2 : if freq[symbolValue]==0, @return a fake cost of tableLog+1 bits */
-MEM_STATIC U32 FSE_bitCost(const FSE_symbolCompressionTransform* symbolTT, U32 tableLog, U32 symbolValue, U32 accuracyLog)
-=======
- * Approximate symbol cost,
- * provide fractional value, using fixed-point format (accuracyLog fractional bits)
- * note: assume symbolValue is valid */
 MEM_STATIC U32 FSE_bitCost(const void* symbolTTPtr, U32 tableLog, U32 symbolValue, U32 accuracyLog)
->>>>>>> 08c5be5d
 {
     const FSE_symbolCompressionTransform* symbolTT = (const FSE_symbolCompressionTransform*) symbolTTPtr;
     U32 const minNbBits = symbolTT[symbolValue].deltaNbBits >> 16;

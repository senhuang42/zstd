/*
 * Copyright (c) 2016-present, Yann Collet, Facebook, Inc.
 * All rights reserved.
 *
 * This source code is licensed under both the BSD-style license (found in the
 * LICENSE file in the root directory of this source tree) and the GPLv2 (found
 * in the COPYING file in the root directory of this source tree).
 * You may select, at your option, one of the above-listed licenses.
 */
#if defined (__cplusplus)
extern "C" {
#endif

#ifndef ZSTD_H_235446
#define ZSTD_H_235446

/* ======   Dependency   ======*/
#include <stddef.h>   /* size_t */


/* =====   ZSTDLIB_API : control library symbols visibility   ===== */
#ifndef ZSTDLIB_VISIBILITY
#  if defined(__GNUC__) && (__GNUC__ >= 4)
#    define ZSTDLIB_VISIBILITY __attribute__ ((visibility ("default")))
#  else
#    define ZSTDLIB_VISIBILITY
#  endif
#endif
#if defined(ZSTD_DLL_EXPORT) && (ZSTD_DLL_EXPORT==1)
#  define ZSTDLIB_API __declspec(dllexport) ZSTDLIB_VISIBILITY
#elif defined(ZSTD_DLL_IMPORT) && (ZSTD_DLL_IMPORT==1)
#  define ZSTDLIB_API __declspec(dllimport) ZSTDLIB_VISIBILITY /* It isn't required but allows to generate better code, saving a function pointer load from the IAT and an indirect jump.*/
#else
#  define ZSTDLIB_API ZSTDLIB_VISIBILITY
#endif


/*******************************************************************************
  Introduction

  zstd, short for Zstandard, is a fast lossless compression algorithm, targeting
  real-time compression scenarios at zlib-level and better compression ratios.
  The zstd compression library provides in-memory compression and decompression
  functions.

  The library supports regular compression levels from 1 up to ZSTD_maxCLevel(),
  which is currently 22. Levels >= 20, labeled `--ultra`, should be used with
  caution, as they require more memory. The library also offers negative
  compression levels, which extend the range of speed vs. ratio preferences.
  The lower the level, the faster the speed (at the cost of compression).

  Compression can be done in:
    - a single step (described as Simple API)
    - a single step, reusing a context (described as Explicit context)
    - unbounded multiple steps (described as Streaming compression)

  The compression ratio achievable on small data can be highly improved using
  a dictionary. Dictionary compression can be performed in:
    - a single step (described as Simple dictionary API)
    - a single step, reusing a dictionary (described as Bulk-processing
      dictionary API)

  Advanced experimental functions can be accessed using
  `#define ZSTD_STATIC_LINKING_ONLY` before including zstd.h.

  Advanced experimental APIs should never be used with a dynamically-linked
  library. They are not "stable"; their definitions or signatures may change in
  the future. Only static linking is allowed.
*******************************************************************************/

/*------   Version   ------*/
#define ZSTD_VERSION_MAJOR    1
#define ZSTD_VERSION_MINOR    3
#define ZSTD_VERSION_RELEASE  8

#define ZSTD_VERSION_NUMBER  (ZSTD_VERSION_MAJOR *100*100 + ZSTD_VERSION_MINOR *100 + ZSTD_VERSION_RELEASE)
ZSTDLIB_API unsigned ZSTD_versionNumber(void);   /**< useful to check dll version */

#define ZSTD_LIB_VERSION ZSTD_VERSION_MAJOR.ZSTD_VERSION_MINOR.ZSTD_VERSION_RELEASE
#define ZSTD_QUOTE(str) #str
#define ZSTD_EXPAND_AND_QUOTE(str) ZSTD_QUOTE(str)
#define ZSTD_VERSION_STRING ZSTD_EXPAND_AND_QUOTE(ZSTD_LIB_VERSION)
ZSTDLIB_API const char* ZSTD_versionString(void);   /* v1.3.0+ */

/***************************************
*  Default constant
***************************************/
#ifndef ZSTD_CLEVEL_DEFAULT
#  define ZSTD_CLEVEL_DEFAULT 3
#endif

/***************************************
*  Simple API
***************************************/
/*! ZSTD_compress() :
 *  Compresses `src` content as a single zstd compressed frame into already allocated `dst`.
 *  Hint : compression runs faster if `dstCapacity` >=  `ZSTD_compressBound(srcSize)`.
 *  @return : compressed size written into `dst` (<= `dstCapacity),
 *            or an error code if it fails (which can be tested using ZSTD_isError()). */
ZSTDLIB_API size_t ZSTD_compress( void* dst, size_t dstCapacity,
                            const void* src, size_t srcSize,
                                  int compressionLevel);

/*! ZSTD_decompress() :
 *  `compressedSize` : must be the _exact_ size of some number of compressed and/or skippable frames.
 *  `dstCapacity` is an upper bound of originalSize to regenerate.
 *  If user cannot imply a maximum upper bound, it's better to use streaming mode to decompress data.
 *  @return : the number of bytes decompressed into `dst` (<= `dstCapacity`),
 *            or an errorCode if it fails (which can be tested using ZSTD_isError()). */
ZSTDLIB_API size_t ZSTD_decompress( void* dst, size_t dstCapacity,
                              const void* src, size_t compressedSize);

/*! ZSTD_getFrameContentSize() : added in v1.3.0
 *  `src` should point to the start of a ZSTD encoded frame.
 *  `srcSize` must be at least as large as the frame header.
 *            hint : any size >= `ZSTD_frameHeaderSize_max` is large enough.
 *  @return : - decompressed size of `src` frame content, if known
 *            - ZSTD_CONTENTSIZE_UNKNOWN if the size cannot be determined
 *            - ZSTD_CONTENTSIZE_ERROR if an error occurred (e.g. invalid magic number, srcSize too small)
 *   note 1 : a 0 return value means the frame is valid but "empty".
 *   note 2 : decompressed size is an optional field, it may not be present, typically in streaming mode.
 *            When `return==ZSTD_CONTENTSIZE_UNKNOWN`, data to decompress could be any size.
 *            In which case, it's necessary to use streaming mode to decompress data.
 *            Optionally, application can rely on some implicit limit,
 *            as ZSTD_decompress() only needs an upper bound of decompressed size.
 *            (For example, data could be necessarily cut into blocks <= 16 KB).
 *   note 3 : decompressed size is always present when compression is completed using single-pass functions,
 *            such as ZSTD_compress(), ZSTD_compressCCtx() ZSTD_compress_usingDict() or ZSTD_compress_usingCDict().
 *   note 4 : decompressed size can be very large (64-bits value),
 *            potentially larger than what local system can handle as a single memory segment.
 *            In which case, it's necessary to use streaming mode to decompress data.
 *   note 5 : If source is untrusted, decompressed size could be wrong or intentionally modified.
 *            Always ensure return value fits within application's authorized limits.
 *            Each application can set its own limits.
 *   note 6 : This function replaces ZSTD_getDecompressedSize() */
#define ZSTD_CONTENTSIZE_UNKNOWN (0ULL - 1)
#define ZSTD_CONTENTSIZE_ERROR   (0ULL - 2)
ZSTDLIB_API unsigned long long ZSTD_getFrameContentSize(const void *src, size_t srcSize);

/*! ZSTD_getDecompressedSize() :
 *  NOTE: This function is now obsolete, in favor of ZSTD_getFrameContentSize().
 *  Both functions work the same way, but ZSTD_getDecompressedSize() blends
 *  "empty", "unknown" and "error" results to the same return value (0),
 *  while ZSTD_getFrameContentSize() gives them separate return values.
 * @return : decompressed size of `src` frame content _if known and not empty_, 0 otherwise. */
ZSTDLIB_API unsigned long long ZSTD_getDecompressedSize(const void* src, size_t srcSize);


/*======  Helper functions  ======*/
#define ZSTD_COMPRESSBOUND(srcSize)   ((srcSize) + ((srcSize)>>8) + (((srcSize) < (128<<10)) ? (((128<<10) - (srcSize)) >> 11) /* margin, from 64 to 0 */ : 0))  /* this formula ensures that bound(A) + bound(B) <= bound(A+B) as long as A and B >= 128 KB */
ZSTDLIB_API size_t      ZSTD_compressBound(size_t srcSize); /*!< maximum compressed size in worst case single-pass scenario */
ZSTDLIB_API unsigned    ZSTD_isError(size_t code);          /*!< tells if a `size_t` function result is an error code */
ZSTDLIB_API const char* ZSTD_getErrorName(size_t code);     /*!< provides readable string from an error code */
ZSTDLIB_API int         ZSTD_maxCLevel(void);               /*!< maximum compression level available */


/***************************************
*  Explicit context
***************************************/
/*= Compression context
 *  When compressing many times,
 *  it is recommended to allocate a context just once, and re-use it for each successive compression operation.
 *  This will make workload friendlier for system's memory.
 *  Use one context per thread for parallel execution in multi-threaded environments. */
typedef struct ZSTD_CCtx_s ZSTD_CCtx;
ZSTDLIB_API ZSTD_CCtx* ZSTD_createCCtx(void);
ZSTDLIB_API size_t     ZSTD_freeCCtx(ZSTD_CCtx* cctx);

/*! ZSTD_compressCCtx() :
 *  Same as ZSTD_compress(), requires an allocated ZSTD_CCtx (see ZSTD_createCCtx()). */
ZSTDLIB_API size_t ZSTD_compressCCtx(ZSTD_CCtx* ctx,
                                     void* dst, size_t dstCapacity,
                               const void* src, size_t srcSize,
                                     int compressionLevel);

/*= Decompression context
 *  When decompressing many times,
 *  it is recommended to allocate a context only once,
 *  and re-use it for each successive compression operation.
 *  This will make workload friendlier for system's memory.
 *  Use one context per thread for parallel execution. */
typedef struct ZSTD_DCtx_s ZSTD_DCtx;
ZSTDLIB_API ZSTD_DCtx* ZSTD_createDCtx(void);
ZSTDLIB_API size_t     ZSTD_freeDCtx(ZSTD_DCtx* dctx);

/*! ZSTD_decompressDCtx() :
 *  Same as ZSTD_decompress(), requires an allocated ZSTD_DCtx (see ZSTD_createDCtx()) */
ZSTDLIB_API size_t ZSTD_decompressDCtx(ZSTD_DCtx* ctx,
                                       void* dst, size_t dstCapacity,
                                 const void* src, size_t srcSize);


/**************************
*  Simple dictionary API
***************************/
/*! ZSTD_compress_usingDict() :
 *  Compression using a predefined Dictionary (see dictBuilder/zdict.h).
 *  Note : This function loads the dictionary, resulting in significant startup delay.
 *  Note : When `dict == NULL || dictSize < 8` no dictionary is used. */
ZSTDLIB_API size_t ZSTD_compress_usingDict(ZSTD_CCtx* ctx,
                                           void* dst, size_t dstCapacity,
                                     const void* src, size_t srcSize,
                                     const void* dict,size_t dictSize,
                                           int compressionLevel);

/*! ZSTD_decompress_usingDict() :
 *  Decompression using a predefined Dictionary (see dictBuilder/zdict.h).
 *  Dictionary must be identical to the one used during compression.
 *  Note : This function loads the dictionary, resulting in significant startup delay.
 *  Note : When `dict == NULL || dictSize < 8` no dictionary is used. */
ZSTDLIB_API size_t ZSTD_decompress_usingDict(ZSTD_DCtx* dctx,
                                             void* dst, size_t dstCapacity,
                                       const void* src, size_t srcSize,
                                       const void* dict,size_t dictSize);


/**********************************
 *  Bulk processing dictionary API
 *********************************/
typedef struct ZSTD_CDict_s ZSTD_CDict;

/*! ZSTD_createCDict() :
 *  When compressing multiple messages / blocks with the same dictionary, it's recommended to load it just once.
 *  ZSTD_createCDict() will create a digested dictionary, ready to start future compression operations without startup delay.
 *  ZSTD_CDict can be created once and shared by multiple threads concurrently, since its usage is read-only.
 *  `dictBuffer` can be released after ZSTD_CDict creation, since its content is copied within CDict
 *  Note : A ZSTD_CDict can be created with an empty dictionary, but it is inefficient for small data. */
ZSTDLIB_API ZSTD_CDict* ZSTD_createCDict(const void* dictBuffer, size_t dictSize,
                                         int compressionLevel);

/*! ZSTD_freeCDict() :
 *  Function frees memory allocated by ZSTD_createCDict(). */
ZSTDLIB_API size_t      ZSTD_freeCDict(ZSTD_CDict* CDict);

/*! ZSTD_compress_usingCDict() :
 *  Compression using a digested Dictionary.
 *  Faster startup than ZSTD_compress_usingDict(), recommended when same dictionary is used multiple times.
 *  Note that compression level is decided during dictionary creation.
 *  Frame parameters are hardcoded (dictID=yes, contentSize=yes, checksum=no)
 *  Note : ZSTD_compress_usingCDict() can be used with a ZSTD_CDict created from an empty dictionary.
 *         But it is inefficient for small data, and it is recommended to use ZSTD_compressCCtx(). */
ZSTDLIB_API size_t ZSTD_compress_usingCDict(ZSTD_CCtx* cctx,
                                            void* dst, size_t dstCapacity,
                                      const void* src, size_t srcSize,
                                      const ZSTD_CDict* cdict);


typedef struct ZSTD_DDict_s ZSTD_DDict;

/*! ZSTD_createDDict() :
 *  Create a digested dictionary, ready to start decompression operation without startup delay.
 *  dictBuffer can be released after DDict creation, as its content is copied inside DDict */
ZSTDLIB_API ZSTD_DDict* ZSTD_createDDict(const void* dictBuffer, size_t dictSize);

/*! ZSTD_freeDDict() :
 *  Function frees memory allocated with ZSTD_createDDict() */
ZSTDLIB_API size_t      ZSTD_freeDDict(ZSTD_DDict* ddict);

/*! ZSTD_decompress_usingDDict() :
 *  Decompression using a digested Dictionary.
 *  Faster startup than ZSTD_decompress_usingDict(), recommended when same dictionary is used multiple times. */
ZSTDLIB_API size_t ZSTD_decompress_usingDDict(ZSTD_DCtx* dctx,
                                              void* dst, size_t dstCapacity,
                                        const void* src, size_t srcSize,
                                        const ZSTD_DDict* ddict);


/****************************
*  Streaming
****************************/

typedef struct ZSTD_inBuffer_s {
  const void* src;    /**< start of input buffer */
  size_t size;        /**< size of input buffer */
  size_t pos;         /**< position where reading stopped. Will be updated. Necessarily 0 <= pos <= size */
} ZSTD_inBuffer;

typedef struct ZSTD_outBuffer_s {
  void*  dst;         /**< start of output buffer */
  size_t size;        /**< size of output buffer */
  size_t pos;         /**< position where writing stopped. Will be updated. Necessarily 0 <= pos <= size */
} ZSTD_outBuffer;



/*-***********************************************************************
*  Streaming compression - HowTo
*
*  A ZSTD_CStream object is required to track streaming operation.
*  Use ZSTD_createCStream() and ZSTD_freeCStream() to create/release resources.
*  ZSTD_CStream objects can be reused multiple times on consecutive compression operations.
*  It is recommended to re-use ZSTD_CStream in situations where many streaming operations will be achieved consecutively,
*  since it will play nicer with system's memory, by re-using already allocated memory.
*  Use one separate ZSTD_CStream per thread for parallel execution.
*
*  Start a new compression by initializing ZSTD_CStream context.
*  Use ZSTD_initCStream() to start a new compression operation.
*  Use variants ZSTD_initCStream_usingDict() or ZSTD_initCStream_usingCDict() for streaming with dictionary (experimental section)
*
*  Use ZSTD_compressStream() as many times as necessary to consume input stream.
*  The function will automatically update both `pos` fields within `input` and `output`.
*  Note that the function may not consume the entire input,
*  for example, because the output buffer is already full,
*  in which case `input.pos < input.size`.
*  The caller must check if input has been entirely consumed.
*  If not, the caller must make some room to receive more compressed data,
*  typically by emptying output buffer, or allocating a new output buffer,
*  and then present again remaining input data.
*  @return : a size hint, preferred nb of bytes to use as input for next function call
*            or an error code, which can be tested using ZSTD_isError().
*            Note 1 : it's just a hint, to help latency a little, any other value will work fine.
*            Note 2 : size hint is guaranteed to be <= ZSTD_CStreamInSize()
*
*  At any moment, it's possible to flush whatever data might remain stuck within internal buffer,
*  using ZSTD_flushStream(). `output->pos` will be updated.
*  Note that, if `output->size` is too small, a single invocation of ZSTD_flushStream() might not be enough (return code > 0).
*  In which case, make some room to receive more compressed data, and call again ZSTD_flushStream().
*  @return : 0 if internal buffers are entirely flushed,
*            >0 if some data still present within internal buffer (the value is minimal estimation of remaining size),
*            or an error code, which can be tested using ZSTD_isError().
*
*  ZSTD_endStream() instructs to finish a frame.
*  It will perform a flush and write frame epilogue.
*  The epilogue is required for decoders to consider a frame completed.
*  flush() operation is the same, and follows same rules as ZSTD_flushStream().
*  @return : 0 if frame fully completed and fully flushed,
*            >0 if some data still present within internal buffer (the value is minimal estimation of remaining size),
*            or an error code, which can be tested using ZSTD_isError().
*
* *******************************************************************/

typedef ZSTD_CCtx ZSTD_CStream;  /**< CCtx and CStream are now effectively same object (>= v1.3.0) */
                                 /* Continue to distinguish them for compatibility with older versions <= v1.2.0 */
/*===== ZSTD_CStream management functions =====*/
ZSTDLIB_API ZSTD_CStream* ZSTD_createCStream(void);
ZSTDLIB_API size_t ZSTD_freeCStream(ZSTD_CStream* zcs);

/*===== Streaming compression functions =====*/
ZSTDLIB_API size_t ZSTD_initCStream(ZSTD_CStream* zcs, int compressionLevel);
ZSTDLIB_API size_t ZSTD_compressStream(ZSTD_CStream* zcs, ZSTD_outBuffer* output, ZSTD_inBuffer* input);
ZSTDLIB_API size_t ZSTD_flushStream(ZSTD_CStream* zcs, ZSTD_outBuffer* output);
ZSTDLIB_API size_t ZSTD_endStream(ZSTD_CStream* zcs, ZSTD_outBuffer* output);

ZSTDLIB_API size_t ZSTD_CStreamInSize(void);    /**< recommended size for input buffer */
ZSTDLIB_API size_t ZSTD_CStreamOutSize(void);   /**< recommended size for output buffer. Guarantee to successfully flush at least one complete compressed block in all circumstances. */



/*-***************************************************************************
*  Streaming decompression - HowTo
*
*  A ZSTD_DStream object is required to track streaming operations.
*  Use ZSTD_createDStream() and ZSTD_freeDStream() to create/release resources.
*  ZSTD_DStream objects can be re-used multiple times.
*
*  Use ZSTD_initDStream() to start a new decompression operation,
*   or ZSTD_initDStream_usingDict() if decompression requires a dictionary.
*   @return : recommended first input size
*
*  Use ZSTD_decompressStream() repetitively to consume your input.
*  The function will update both `pos` fields.
*  If `input.pos < input.size`, some input has not been consumed.
*  It's up to the caller to present again remaining data.
*  The function tries to flush all data decoded immediately, repecting buffer sizes.
*  If `output.pos < output.size`, decoder has flushed everything it could.
*  But if `output.pos == output.size`, there is no such guarantee,
*  it's likely that some decoded data was not flushed and still remains within internal buffers.
*  In which case, call ZSTD_decompressStream() again to flush whatever remains in the buffer.
*  When no additional input is provided, amount of data flushed is necessarily <= ZSTD_BLOCKSIZE_MAX.
* @return : 0 when a frame is completely decoded and fully flushed,
*        or an error code, which can be tested using ZSTD_isError(),
*        or any other value > 0, which means there is still some decoding or flushing to do to complete current frame :
*                                the return value is a suggested next input size (a hint for better latency)
*                                that will never load more than the current frame.
* *******************************************************************************/

typedef ZSTD_DCtx ZSTD_DStream;  /**< DCtx and DStream are now effectively same object (>= v1.3.0) */
                                 /* For compatibility with versions <= v1.2.0, prefer differentiating them. */
/*===== ZSTD_DStream management functions =====*/
ZSTDLIB_API ZSTD_DStream* ZSTD_createDStream(void);
ZSTDLIB_API size_t ZSTD_freeDStream(ZSTD_DStream* zds);

/*===== Streaming decompression functions =====*/
ZSTDLIB_API size_t ZSTD_initDStream(ZSTD_DStream* zds);
ZSTDLIB_API size_t ZSTD_decompressStream(ZSTD_DStream* zds, ZSTD_outBuffer* output, ZSTD_inBuffer* input);

ZSTDLIB_API size_t ZSTD_DStreamInSize(void);    /*!< recommended size for input buffer */
ZSTDLIB_API size_t ZSTD_DStreamOutSize(void);   /*!< recommended size for output buffer. Guarantee to successfully flush at least one complete block in all circumstances. */

#endif  /* ZSTD_H_235446 */




/****************************************************************************************
 *   ADVANCED AND EXPERIMENTAL FUNCTIONS
 ****************************************************************************************
 * The definitions in the following section are considered experimental.
 * They are provided for advanced scenarios.
 * They should never be used with a dynamic library, as prototypes may change in the future.
 * Use them only in association with static linking.
 * ***************************************************************************************/

#if defined(ZSTD_STATIC_LINKING_ONLY) && !defined(ZSTD_H_ZSTD_STATIC_LINKING_ONLY)
#define ZSTD_H_ZSTD_STATIC_LINKING_ONLY


/****************************************************************************************
 *   Candidate API for promotion to stable status
 ****************************************************************************************
 * The following symbols and constants are currently considered
 * to join "stable API" status by v1.4.0.
 * The intention is that they should be able to become stable "as is", with no further modification.
 * It is also last chance to gather comments / suggestions on this API,
 * as the API is locked once reaching "stable" status.
 * ***************************************************************************************/

ZSTDLIB_API int ZSTD_minCLevel(void);  /*!< minimum negative compression level allowed */

/* ---  Constants  ---*/

/* all magic numbers are supposed read/written to/from files/memory using little-endian convention */
#define ZSTD_MAGICNUMBER            0xFD2FB528    /* valid since v0.8.0 */
#define ZSTD_MAGIC_DICTIONARY       0xEC30A437    /* valid since v0.7.0 */
#define ZSTD_MAGIC_SKIPPABLE_START  0x184D2A50    /* all 16 values, from 0x184D2A50 to 0x184D2A5F, signal the beginning of a skippable frame */
#define ZSTD_MAGIC_SKIPPABLE_MASK   0xFFFFFFF0

/* note : should this limit be smaller ? like 23 (8 MB) as suggested in the spec ?
 * can it be different from zstd cli default limit, which is designed to match --ultra and --long default (27) ? */
#define ZSTD_WINDOWLOG_LIMIT_DEFAULT 27   /* by default, the streaming decoder will refuse any frame
                                           * requiring larger than (1<<ZSTD_WINDOWLOG_LIMIT_DEFAULT) window size, to preserve memory.
                                           * This limit can be overriden using ZSTD_DCtx_setMaxWindowSize().
                                           * This limit does not apply to one-pass decoders (such as ZSTD_decompress()), since no additional memory is allocated */

#define ZSTD_BLOCKSIZELOG_MAX 17
#define ZSTD_BLOCKSIZE_MAX   (1<<ZSTD_BLOCKSIZELOG_MAX)

/* compression parameter bounds */
#define ZSTD_WINDOWLOG_MAX_32   30
#define ZSTD_WINDOWLOG_MAX_64   31
#define ZSTD_WINDOWLOG_MAX    ((unsigned)(sizeof(size_t) == 4 ? ZSTD_WINDOWLOG_MAX_32 : ZSTD_WINDOWLOG_MAX_64))
#define ZSTD_WINDOWLOG_MIN      10
#define ZSTD_HASHLOG_MAX      ((ZSTD_WINDOWLOG_MAX < 30) ? ZSTD_WINDOWLOG_MAX : 30)
#define ZSTD_HASHLOG_MIN         6
#define ZSTD_CHAINLOG_MAX_32    29
#define ZSTD_CHAINLOG_MAX_64    30
#define ZSTD_CHAINLOG_MAX     ((unsigned)(sizeof(size_t) == 4 ? ZSTD_CHAINLOG_MAX_32 : ZSTD_CHAINLOG_MAX_64))
#define ZSTD_CHAINLOG_MIN       ZSTD_HASHLOG_MIN
#define ZSTD_SEARCHLOG_MAX     (ZSTD_WINDOWLOG_MAX-1)
#define ZSTD_SEARCHLOG_MIN       1
#define ZSTD_SEARCHLENGTH_MAX    7   /* only for ZSTD_fast, other strategies are limited to 6 */
#define ZSTD_SEARCHLENGTH_MIN    3   /* only for ZSTD_btopt, other strategies are limited to 4 */
#define ZSTD_TARGETLENGTH_MAX   ZSTD_BLOCKSIZE_MAX
#define ZSTD_TARGETLENGTH_MIN    0   /* note : comparing this constant to an unsigned results in a tautological test */

/* LDM parameter bounds */
#define ZSTD_LDM_MINMATCH_MAX   4096
#define ZSTD_LDM_MINMATCH_MIN      4
#define ZSTD_LDM_BUCKETSIZELOG_MAX 8


/***************************************
*  Memory management
***************************************/

/*! ZSTD_sizeof_*() :
 *  These functions give the current memory usage of selected object.
 *  Object memory usage can evolve (increase or decrease) over time. */
ZSTDLIB_API size_t ZSTD_sizeof_CCtx(const ZSTD_CCtx* cctx);
ZSTDLIB_API size_t ZSTD_sizeof_DCtx(const ZSTD_DCtx* dctx);
ZSTDLIB_API size_t ZSTD_sizeof_CStream(const ZSTD_CStream* zcs);
ZSTDLIB_API size_t ZSTD_sizeof_DStream(const ZSTD_DStream* zds);
ZSTDLIB_API size_t ZSTD_sizeof_CDict(const ZSTD_CDict* cdict);
ZSTDLIB_API size_t ZSTD_sizeof_DDict(const ZSTD_DDict* ddict);


/***************************************
*  Advanced compression API
***************************************/

/* API design :
 *   In this API, parameters are pushed one by one into an existing context,
 *   using ZSTD_CCtx_set*() functions.
 *   Pushed parameters are sticky : they are applied to next job, and any subsequent job.
 *   Note that "sticky" parameters are only applicable with `ZSTD_compress_generic()` !
 *   They do not apply should the context be used with a "simple" variant such as ZSTD_compressCCtx()
 *
 *   It's possible to reset all parameters to "default" using ZSTD_CCtx_reset().
 *
 *   This API gives access to all advanced capabilities.
 *   It supercedes all other "advanced" API entry points in the experimental section.
 *   In the future, we expect to remove from experimental API entry points which are redundant with this API.
 */


/* Compression strategies, listed from fastest to strongest */
typedef enum { ZSTD_fast=1,
               ZSTD_dfast=2,
               ZSTD_greedy=3,
               ZSTD_lazy=4,
               ZSTD_lazy2=5,
               ZSTD_btlazy2=6,
               ZSTD_btopt=7,
               ZSTD_btultra=8
               /* note : new strategies might be added in the future */
           } ZSTD_strategy;

typedef enum {

    /* compression parameters */
    ZSTD_p_compressionLevel=100, /* Update all compression parameters according to pre-defined cLevel table
                              * Default level is ZSTD_CLEVEL_DEFAULT==3.
                              * Special: value 0 means default, which is controlled by ZSTD_CLEVEL_DEFAULT.
                              * Note 1 : it's possible to pass a negative compression level by casting it to unsigned type.
                              * Note 2 : setting a level sets all default values of other compression parameters */
    ZSTD_p_windowLog=101,    /* Maximum allowed back-reference distance, expressed as power of 2.
                              * Must be clamped between ZSTD_WINDOWLOG_MIN and ZSTD_WINDOWLOG_MAX.
                              * Special: value 0 means "use default windowLog".
                              * Note: Using a window size greater than 1<<ZSTD_WINDOWLOG_LIMIT_DEFAULT
                              *       requires explicitly allowing such window size during decompression stage. */
    ZSTD_p_hashLog=102,      /* Size of the initial probe table, as a power of 2.
                              * Resulting table size is (1 << (hashLog+2)).
                              * Must be clamped between ZSTD_HASHLOG_MIN and ZSTD_HASHLOG_MAX.
                              * Larger tables improve compression ratio of strategies <= dFast,
                              * and improve speed of strategies > dFast.
                              * Special: value 0 means "use default hashLog". */
    ZSTD_p_chainLog=103,     /* Size of the multi-probe search table, as a power of 2.
                              * Resulting table size is (1 << (chainLog+2)).
                              * Must be clamped between ZSTD_CHAINLOG_MIN and ZSTD_CHAINLOG_MAX.
                              * Larger tables result in better and slower compression.
                              * This parameter is useless when using "fast" strategy.
                              * Note it's still useful when using "dfast" strategy,
                              * in which case it defines a secondary probe table.
                              * Special: value 0 means "use default chainLog". */
    ZSTD_p_searchLog=104,    /* Number of search attempts, as a power of 2.
                              * More attempts result in better and slower compression.
                              * This parameter is useless when using "fast" and "dFast" strategies.
                              * Special: value 0 means "use default searchLog". */
    ZSTD_p_minMatch=105,     /* Minimum size of searched matches (note : repCode matches can be smaller).
                              * Larger values make faster compression and decompression, but decrease ratio.
                              * Must be clamped between ZSTD_SEARCHLENGTH_MIN and ZSTD_SEARCHLENGTH_MAX.
                              * Note that currently, for all strategies < btopt, effective minimum is 4.
                              *                    , for all strategies > fast, effective maximum is 6.
                              * Special: value 0 means "use default minMatchLength". */
    ZSTD_p_targetLength=106, /* Impact of this field depends on strategy.
                              * For strategies btopt & btultra:
                              *     Length of Match considered "good enough" to stop search.
                              *     Larger values make compression stronger, and slower.
                              * For strategy fast:
                              *     Distance between match sampling.
                              *     Larger values make compression faster, and weaker.
                              * Special: value 0 means "use default targetLength". */
    ZSTD_p_compressionStrategy=107, /* See ZSTD_strategy enum definition.
                              * Cast selected strategy as unsigned for ZSTD_CCtx_setParameter() compatibility.
                              * The higher the value of selected strategy, the more complex it is,
                              * resulting in stronger and slower compression.
                              * Special: value 0 means "use default strategy". */

    /* LDM mode parameters */
    ZSTD_p_enableLongDistanceMatching=160, /* Enable long distance matching.
                                     * This parameter is designed to improve compression ratio
                                     * for large inputs, by finding large matches at long distance.
                                     * It increases memory usage and window size.
                                     * Note: enabling this parameter increases ZSTD_p_windowLog to 128 MB
                                     * except when expressly set to a different value. */
    ZSTD_p_ldmHashLog=161,   /* Size of the table for long distance matching, as a power of 2.
                              * Larger values increase memory usage and compression ratio,
                              * but decrease compression speed.
                              * Must be clamped between ZSTD_HASHLOG_MIN and ZSTD_HASHLOG_MAX
                              * default: windowlog - 7.
                              * Special: value 0 means "automatically determine hashlog". */
    ZSTD_p_ldmMinMatch=162,  /* Minimum match size for long distance matcher.
                              * Larger/too small values usually decrease compression ratio.
                              * Must be clamped between ZSTD_LDM_MINMATCH_MIN and ZSTD_LDM_MINMATCH_MAX.
                              * Special: value 0 means "use default value" (default: 64). */
    ZSTD_p_ldmBucketSizeLog=163, /* Log size of each bucket in the LDM hash table for collision resolution.
                              * Larger values improve collision resolution but decrease compression speed.
                              * The maximum value is ZSTD_LDM_BUCKETSIZELOG_MAX .
                              * Special: value 0 means "use default value" (default: 3). */
    ZSTD_p_ldmHashEveryLog=164, /* Frequency of inserting/looking up entries into the LDM hash table.
                              * Must be clamped between 0 and (ZSTD_WINDOWLOG_MAX - ZSTD_HASHLOG_MIN).
                              * Default is MAX(0, (windowLog - ldmHashLog)), optimizing hash table usage.
                              * Larger values improve compression speed.
                              * Deviating far from default value will likely result in a compression ratio decrease.
                              * Special: value 0 means "automatically determine hashEveryLog". */

    /* frame parameters */
    ZSTD_p_contentSizeFlag=200, /* Content size will be written into frame header _whenever known_ (default:1)
                              * Content size must be known at the beginning of compression,
                              * it is provided using ZSTD_CCtx_setPledgedSrcSize() */
    ZSTD_p_checksumFlag=201, /* A 32-bits checksum of content is written at end of frame (default:0) */
    ZSTD_p_dictIDFlag=202,   /* When applicable, dictionary's ID is written into frame header (default:1) */

    /* multi-threading parameters */
    /* These parameters are only useful if multi-threading is enabled (compiled with build macro ZSTD_MULTITHREAD).
     * They return an error otherwise. */
    ZSTD_p_nbWorkers=400,    /* Select how many threads will be spawned to compress in parallel.
                              * When nbWorkers >= 1, triggers asynchronous mode :
                              * ZSTD_compress_generic() consumes some input, flush some output if possible, and immediately gives back control to caller,
                              * while compression work is performed in parallel, within worker threads.
                              * (note : a strong exception to this rule is when first invocation sets ZSTD_e_end : it becomes a blocking call).
                              * More workers improve speed, but also increase memory usage.
                              * Default value is `0`, aka "single-threaded mode" : no worker is spawned, compression is performed inside Caller's thread, all invocations are blocking */
    ZSTD_p_jobSize=401,      /* Size of a compression job. This value is enforced only when nbWorkers >= 1.
                              * Each compression job is completed in parallel, so this value can indirectly impact the nb of active threads.
                              * 0 means default, which is dynamically determined based on compression parameters.
                              * Job size must be a minimum of overlapSize, or 1 MB, whichever is largest.
                              * The minimum size is automatically and transparently enforced */
    ZSTD_p_overlapSizeLog=402, /* Size of previous input reloaded at the beginning of each job, as a fraction of window size.
                              * 0 : no overlap;  6(default) : use 1/8th of windowSize;  >=9 : use full windowSize */

    /* =================================================================== */
    /* experimental parameters - no stability guaranteed                   */
    /* => note : should this part be exported in a different section of zstd.h ? */
    /* =================================================================== */

    /* compression format */
    ZSTD_p_format = 10,      /* See ZSTD_format_e enum definition.
                              * Cast selected format as unsigned for ZSTD_CCtx_setParameter() compatibility. */

    ZSTD_p_forceMaxWindow=1100, /* Force back-reference distances to remain < windowSize,
                              * even when referencing into Dictionary content (default:0) */
    ZSTD_p_forceAttachDict,  /* Controls whether the contents of a CDict are
                              * used in place, or whether they are copied into
                              * the working context.
                              *
                              * Accepts values from the ZSTD_dictAttachPref_e
                              * enum. See the comments on that enum for an
                              * explanation of the feature.
                              */
} ZSTD_cParameter;


/*! ZSTD_CCtx_setParameter() :
 *  Set one compression parameter, selected by enum ZSTD_cParameter.
 *  Setting a parameter is generally only possible during frame initialization (before starting compression).
 *  Exception : when using multi-threading mode (nbWorkers >= 1),
 *              the following parameters can be updated _during_ compression (within same frame):
 *              => compressionLevel, hashLog, chainLog, searchLog, minMatch, targetLength and strategy.
 *              new parameters will be active for next job only (after a flush()).
 *  Note : when original `value` type is not unsigned (like int, or enum), cast it to unsigned.
 *  @result : informational value (typically, value being effectively set, after clamping),
 *            or an error code (which can be tested with ZSTD_isError()). */
ZSTDLIB_API size_t ZSTD_CCtx_setParameter(ZSTD_CCtx* cctx, ZSTD_cParameter param, unsigned value);

/*! ZSTD_CCtx_setPledgedSrcSize() :
 *  Total input data size to be compressed as a single frame.
 *  This value will be controlled at end of frame, and trigger an error if not respected.
 * @result : 0, or an error code (which can be tested with ZSTD_isError()).
 *  Note 1 : 0 means zero, empty.
 *           In order to mean "unknown content size", pass constant ZSTD_CONTENTSIZE_UNKNOWN.
 *           ZSTD_CONTENTSIZE_UNKNOWN is default value for any new compression job.
 *  Note 2 : If all data is provided and consumed in a single round,
 *           this value is automatically overriden by srcSize instead. */
ZSTDLIB_API size_t ZSTD_CCtx_setPledgedSrcSize(ZSTD_CCtx* cctx, unsigned long long pledgedSrcSize);

/*! ZSTD_CCtx_loadDictionary() :
 *  Create an internal CDict from `dict` buffer.
 *  Decompression will have to use same dictionary.
 * @result : 0, or an error code (which can be tested with ZSTD_isError()).
 *  Special: Adding a NULL (or 0-size) dictionary invalidates previous dictionary,
 *           meaning "return to no-dictionary mode".
 *  Note 1 : Dictionary will be used for all future compression jobs.
 *           To return to "no-dictionary" situation, load a NULL dictionary
 *  Note 2 : Loading a dictionary involves building tables, which are dependent on compression parameters.
 *           For this reason, compression parameters cannot be changed anymore after loading a dictionary.
 *           It's also a CPU consuming operation, with non-negligible impact on latency.
 *  Note 3 :`dict` content will be copied internally.
 *           Use ZSTD_CCtx_loadDictionary_byReference() to reference dictionary content instead.
 *           In such a case, dictionary buffer must outlive its users.
 *  Note 4 : Use ZSTD_CCtx_loadDictionary_advanced()
 *           to precisely select how dictionary content must be interpreted. */
ZSTDLIB_API size_t ZSTD_CCtx_loadDictionary(ZSTD_CCtx* cctx, const void* dict, size_t dictSize);

/*! ZSTD_CCtx_refCDict() :
 *  Reference a prepared dictionary, to be used for all next compression jobs.
 *  Note that compression parameters are enforced from within CDict,
 *  and supercede any compression parameter previously set within CCtx.
 *  The dictionary will remain valid for future compression jobs using same CCtx.
 * @result : 0, or an error code (which can be tested with ZSTD_isError()).
 *  Special : adding a NULL CDict means "return to no-dictionary mode".
 *  Note 1 : Currently, only one dictionary can be managed.
 *           Adding a new dictionary effectively "discards" any previous one.
 *  Note 2 : CDict is just referenced, its lifetime must outlive CCtx. */
ZSTDLIB_API size_t ZSTD_CCtx_refCDict(ZSTD_CCtx* cctx, const ZSTD_CDict* cdict);

/*! ZSTD_CCtx_refPrefix() :
 *  Reference a prefix (single-usage dictionary) for next compression job.
 *  Decompression will need same prefix to properly regenerate data.
 *  Compressing with a prefix is similar in outcome as performing a diff and compressing it,
 *  but performs much faster, especially during decompression (compression speed is tunable with compression level).
 *  Note that prefix is **only used once**. Tables are discarded at end of compression job (ZSTD_e_end).
 * @result : 0, or an error code (which can be tested with ZSTD_isError()).
 *  Special: Adding any prefix (including NULL) invalidates any previous prefix or dictionary
 *  Note 1 : Prefix buffer is referenced. It **must** outlive compression job.
 *           Its content must remain unmodified during compression.
 *  Note 2 : If the intention is to diff some large src data blob with some prior version of itself,
 *           ensure that the window size is large enough to contain the entire source.
 *           See ZSTD_p_windowLog.
 *  Note 3 : Referencing a prefix involves building tables, which are dependent on compression parameters.
 *           It's a CPU consuming operation, with non-negligible impact on latency.
 *           If there is a need to use the same prefix multiple times, consider loadDictionary instead.
 *  Note 4 : By default, the prefix is interpreted as raw content (ZSTD_dm_rawContent).
 *           Use ZSTD_CCtx_refPrefix_advanced() to alter dictionary interpretation. */
ZSTDLIB_API size_t ZSTD_CCtx_refPrefix(ZSTD_CCtx* cctx,
                                       const void* prefix, size_t prefixSize);


typedef enum {
    ZSTD_CCtx_reset_session_only = 1,
    ZSTD_CCtx_reset_parameters = 2,
    ZSTD_CCtx_reset_session_and_parameters = 3
} ZSTD_CCtx_reset_directive;

/*! ZSTD_CCtx_reset() :
 *  There are 2 different things that can be reset, independently or jointly :
 *  - The session : will stop compressing current frame, and make CCtx ready to start a new one.
 *                  Useful after an error, or to interrupt any ongoing compression.
 *                  Any internal data not yet flushed is cancelled.
 *                  But parameters and dictionary are kept unchanged.
 *                  Therefore, same parameters and dictionary will be used for next frame.
 *                  This action never fails.
 *  - The parameters : changes all parameters back to "default".
 *                  This removes any reference to any dictionary too.
 *                  Parameters can only be changed between 2 sessions (i.e. no compression is currently ongoing)
 *                  otherwise the reset fails, and function returns an error value (which can be tested using ZSTD_isError())
 *  - Both : similar to resetting the session, followed by resetting parameters.
 */
ZSTDLIB_API size_t ZSTD_CCtx_reset(ZSTD_CCtx* cctx, ZSTD_CCtx_reset_directive zcrd);



typedef enum {
    ZSTD_e_continue=0, /* collect more data, encoder decides when to output compressed result, for optimal compression ratio */
    ZSTD_e_flush=1,    /* flush any data provided so far,
                        * it creates (at least) one new block, that can be decoded immediately on reception;
                        * frame will continue: any future data can still reference previously compressed data, improving compression. */
    ZSTD_e_end=2       /* flush any remaining data and close current frame.
                        * any additional data starts a new frame.
                        * each frame is independent (does not reference any content from previous frame). */
} ZSTD_EndDirective;

/*! ZSTD_compress_generic() :
 *  Behave about the same as ZSTD_compressStream. To note :
 *  - Compression parameters are pushed into CCtx before starting compression, using ZSTD_CCtx_set*()
 *  - Compression parameters cannot be changed once compression is started (save a list of exceptions in multi-threading mode)
 *  - outpot->pos must be <= dstCapacity, input->pos must be <= srcSize
 *  - outpot->pos and input->pos will be updated. They are guaranteed to remain below their respective limit.
 *  - In single-thread mode (default), function is blocking : it completes its job before returning to caller.
 *  - In multi-thread mode, function is non-blocking : it just acquires a copy of input, and distribute job to internal worker threads,
 *                                                     and then immediately returns, just indicating that there is some data remaining to be flushed.
 *                                                     The function nonetheless guarantees forward progress : it will return only after it reads or write at least 1+ byte.
 *  - Exception : in multi-threading mode, if the first call requests a ZSTD_e_end directive, it is blocking : it will complete compression before giving back control to caller.
 *  - @return provides a minimum amount of data remaining to be flushed from internal buffers
 *            or an error code, which can be tested using ZSTD_isError().
 *            if @return != 0, flush is not fully completed, there is still some data left within internal buffers.
 *            This is useful for ZSTD_e_flush, since in this case more flushes are necessary to empty all buffers.
 *            For ZSTD_e_end, @return == 0 when internal buffers are fully flushed and frame is completed.
 *  - after a ZSTD_e_end directive, if internal buffer is not fully flushed (@return != 0),
 *            only ZSTD_e_end or ZSTD_e_flush operations are allowed.
 *            Before starting a new compression job, or changing compression parameters,
 *            it is required to fully flush internal buffers.
 */
ZSTDLIB_API size_t ZSTD_compress_generic (ZSTD_CCtx* cctx,
                                          ZSTD_outBuffer* output,
                                          ZSTD_inBuffer* input,
                                          ZSTD_EndDirective endOp);


/*! ZSTD_compress_generic_simpleArgs() :
 *  Same as ZSTD_compress_generic(),
 *  but using only integral types as arguments.
 *  This variant might be helpful for binders from dynamic languages
 *  which have troubles handling structures containing memory pointers.
 */
ZSTDLIB_API size_t ZSTD_compress_generic_simpleArgs (
                            ZSTD_CCtx* cctx,
                            void* dst, size_t dstCapacity, size_t* dstPos,
                      const void* src, size_t srcSize, size_t* srcPos,
                            ZSTD_EndDirective endOp);



/* ============================== */
/*   Advanced decompression API   */
/* ============================== */

/* The following API works the same way as the advanced compression API :
 * a context is created, parameters are pushed into it one by one,
 * then the context can be used to decompress data
 * using ZSTD_decompress_generic(), similar to the streaming API.
 * Note that sticky parameters only apply to ZSTD_decompress_generic() and ZSTD_decompress_generic_simpleArgs().
 * They are not valid if a "simple" function is used on the context (like `ZSTD_decompressDCtx()`).
 */

 /*! ZSTD_DCtx_setMaxWindowSize() :
  *  Refuses allocating internal buffers for frames requiring a window size larger than provided limit.
  *  This protects a decoder context from reserving too much memory for itself (potential attack scenario).
  *  This parameter is only useful in streaming mode, since no internal buffer is allocated in single-pass mode.
  *  By default, a decompression context accepts all window sizes <= (1 << ZSTD_WINDOWLOG_LIMIT_DEFAULT)
  * @return : 0, or an error code (which can be tested using ZSTD_isError()).
  */
 ZSTDLIB_API size_t ZSTD_DCtx_setMaxWindowSize(ZSTD_DCtx* dctx, size_t maxWindowSize);

/*! ZSTD_DCtx_loadDictionary() :
 *  Create an internal DDict from dict buffer,
 *  to be used to decompress next frames.
 *  The dictionary remains valid for all future frames, until explicitly invalidated.
 * @result : 0, or an error code (which can be tested with ZSTD_isError()).
 *  Special : Adding a NULL (or 0-size) dictionary invalidates any previous dictionary,
 *            meaning "return to no-dictionary mode".
 *  Note 1 : Loading a dictionary involves building tables,
 *           which has a non-negligible impact on CPU usage and latency.
 *           It's recommended to "load once, use many times", to amortize the cost
 *  Note 2 :`dict` content will be copied internally, so `dict` can be released after loading.
 *           Use ZSTD_DCtx_loadDictionary_byReference() to reference dictionary content instead.
 *  Note 3 : Use ZSTD_DCtx_loadDictionary_advanced() to take control of
 *           how dictionary content is loaded and interpreted.
 */
ZSTDLIB_API size_t ZSTD_DCtx_loadDictionary(ZSTD_DCtx* dctx, const void* dict, size_t dictSize);

/*! ZSTD_DCtx_refDDict() :
 *  Reference a prepared dictionary, to be used to decompress next frames.
 *  The dictionary remains active for decompression of future frames using same DCtx.
 * @result : 0, or an error code (which can be tested with ZSTD_isError()).
 *  Note 1 : Currently, only one dictionary can be managed.
 *           Referencing a new dictionary effectively "discards" any previous one.
 *  Special : adding a NULL DDict means "return to no-dictionary mode".
 *  Note 2 : DDict is just referenced, its lifetime must outlive its usage from DCtx.
 */
ZSTDLIB_API size_t ZSTD_DCtx_refDDict(ZSTD_DCtx* dctx, const ZSTD_DDict* ddict);

/*! ZSTD_DCtx_refPrefix() :
 *  Reference a prefix (single-usage dictionary) for next compression job.
 *  This is the reverse operation of ZSTD_CCtx_refPrefix(),
 *  and must use the same prefix as the one used during compression.
 *  Prefix is **only used once**. Reference is discarded at end of frame.
 *  End of frame is reached when ZSTD_DCtx_decompress_generic() returns 0.
 * @result : 0, or an error code (which can be tested with ZSTD_isError()).
 *  Note 1 : Adding any prefix (including NULL) invalidates any previously set prefix or dictionary
 *  Note 2 : Prefix buffer is referenced. It **must** outlive decompression job.
 *           Prefix buffer must remain unmodified up to the end of frame,
 *           reached when ZSTD_DCtx_decompress_generic() returns 0.
 *  Note 3 : By default, the prefix is treated as raw content (ZSTD_dm_rawContent).
 *           Use ZSTD_CCtx_refPrefix_advanced() to alter dictMode.
 *  Note 4 : Referencing a raw content prefix has almost no cpu nor memory cost.
 *           A fulldict prefix requires building tables, hence is more costly.
 */
ZSTDLIB_API size_t ZSTD_DCtx_refPrefix(ZSTD_DCtx* dctx,
                                 const void* prefix, size_t prefixSize);

/*! ZSTD_DCtx_reset() :
 *  Return a DCtx to clean state.
 *  If a decompression was ongoing, any internal data not yet flushed is cancelled.
 *  All parameters are back to default values, including sticky ones.
 *  Dictionary (if any) is dropped.
 *  Parameters can be modified again after a reset.
 */
ZSTDLIB_API void ZSTD_DCtx_reset(ZSTD_DCtx* dctx);     /* <==== There is a discrepancy with ZSTD_CCtx_reset(): here it necessarily resets everything (context and parameters) */


/*! ZSTD_decompress_generic() :
 *  Behave the same as ZSTD_decompressStream.
 *  Decompression parameters cannot be changed once decompression is started.
 * @return : an error code, which can be tested using ZSTD_isError()
 *           if >0, a hint, nb of expected input bytes for next invocation.
 *           `0` means : a frame has just been fully decoded and flushed.
 */
ZSTDLIB_API size_t ZSTD_decompress_generic(ZSTD_DCtx* dctx,
                                           ZSTD_outBuffer* output,
                                           ZSTD_inBuffer* input);


/*! ZSTD_decompress_generic_simpleArgs() :
 *  Same as ZSTD_decompress_generic(),
 *  but using only integral types as arguments.
 *  This can be helpful for binders from dynamic languages
 *  which have troubles handling structures containing memory pointers.
 */
ZSTDLIB_API size_t ZSTD_decompress_generic_simpleArgs (
                            ZSTD_DCtx* dctx,
                            void* dst, size_t dstCapacity, size_t* dstPos,
                      const void* src, size_t srcSize, size_t* srcPos);






/****************************************************************************************
 *   experimental API (static linking only)
 ****************************************************************************************
 * The following symbols and constants
 * are not planned to join "stable API" status anytime soon.
 * Some of them will never reach "stable", and are planned to remain in the static_only section indefinitely.
 * Some of them might even be removed in the future.
 * ***************************************************************************************/

#define ZSTD_HASHLOG3_MAX         17

#define ZSTD_FRAMEHEADERSIZE_PREFIX 5   /* minimum input size required to query frame header size */
#define ZSTD_FRAMEHEADERSIZE_MIN    6
#define ZSTD_FRAMEHEADERSIZE_MAX   18   /* can be useful for static allocation */
#define ZSTD_SKIPPABLEHEADERSIZE    8


/* ---  Advanced types  --- */

typedef struct ZSTD_CCtx_params_s ZSTD_CCtx_params;

typedef struct {
    unsigned windowLog;       /**< largest match distance : larger == more compression, more memory needed during decompression */
    unsigned chainLog;        /**< fully searched segment : larger == more compression, slower, more memory (useless for fast) */
    unsigned hashLog;         /**< dispatch table : larger == faster, more memory */
    unsigned searchLog;       /**< nb of searches : larger == more compression, slower */
    unsigned searchLength;    /**< match length searched : larger == faster decompression, sometimes less compression */
    unsigned targetLength;    /**< acceptable match size for optimal parser (only) : larger == more compression, slower */
    ZSTD_strategy strategy;   /**< see ZSTD_strategy definition above */
} ZSTD_compressionParameters;

typedef struct {
    unsigned contentSizeFlag; /**< 1: content size will be in frame header (when known) */
    unsigned checksumFlag;    /**< 1: generate a 32-bits checksum using XXH64 algorithm at end of frame, for error detection */
    unsigned noDictIDFlag;    /**< 1: no dictID will be saved into frame header (dictID is only useful for dictionary compression) */
} ZSTD_frameParameters;

typedef struct {
    ZSTD_compressionParameters cParams;
    ZSTD_frameParameters fParams;
} ZSTD_parameters;

typedef enum {
    ZSTD_dct_auto = 0,       /* dictionary is "full" when starting with ZSTD_MAGIC_DICTIONARY, otherwise it is "rawContent" */
    ZSTD_dct_rawContent = 1, /* ensures dictionary is always loaded as rawContent, even if it starts with ZSTD_MAGIC_DICTIONARY */
    ZSTD_dct_fullDict = 2    /* refuses to load a dictionary if it does not respect Zstandard's specification, starting with ZSTD_MAGIC_DICTIONARY */
} ZSTD_dictContentType_e;

typedef enum {
    ZSTD_dlm_byCopy = 0,  /**< Copy dictionary content internally */
    ZSTD_dlm_byRef = 1,   /**< Reference dictionary content -- the dictionary buffer must outlive its users. */
} ZSTD_dictLoadMethod_e;

typedef enum {
    /* Opened question : should we have a format ZSTD_f_auto ?
     * Today, it would mean exactly the same as ZSTD_f_zstd1.
     * But, in the future, should several formats become supported,
     * on the compression side, it would mean "default format".
     * On the decompression side, it would mean "automatic format detection",
     * so that ZSTD_f_zstd1 would mean "accept *only* zstd frames".
     * Since meaning is a little different, another option could be to define different enums for compression and decompression.
     * This question could be kept for later, when there are actually multiple formats to support,
     * but there is also the question of pinning enum values, and pinning value `0` is especially important */
    ZSTD_f_zstd1 = 0,           /* zstd frame format, specified in zstd_compression_format.md (default) */
    ZSTD_f_zstd1_magicless = 1, /* Variant of zstd frame format, without initial 4-bytes magic number.
                                 * Useful to save 4 bytes per generated frame.
                                 * Decoder cannot recognise automatically this format, requiring instructions. */
} ZSTD_format_e;

typedef enum {
    /* Note: this enum and the behavior it controls are effectively internal
     * implementation details of the compressor. They are expected to continue
     * to evolve and should be considered only in the context of extremely
     * advanced performance tuning.
     *
     * Zstd currently supports the use of a CDict in two ways:
     *
     * - The contents of the CDict can be copied into the working context. This
     *   means that the compression can search both the dictionary and input
     *   while operating on a single set of internal tables. This makes
     *   the compression faster per-byte of input. However, the initial copy of
     *   the CDict's tables incurs a fixed cost at the beginning of the
     *   compression. For small compressions (< 8 KB), that copy can dominate
     *   the cost of the compression.
     *
     * - The CDict's tables can be used in-place. In this model, compression is
     *   slower per input byte, because the compressor has to search two sets of
     *   tables. However, this model incurs no start-up cost (as long as the
     *   working context's tables can be reused). For small inputs, this can be
     *   faster than copying the CDict's tables.
     *
     * Zstd has a simple internal heuristic that selects which strategy to use
     * at the beginning of a compression. However, if experimentation shows that
     * Zstd is making poor choices, it is possible to override that choice with
     * this enum.
     */
    ZSTD_dictDefaultAttach = 0, /* Use the default heuristic. */
    ZSTD_dictForceAttach   = 1, /* Never copy the dictionary. */
    ZSTD_dictForceCopy     = 2, /* Always copy the dictionary. */
} ZSTD_dictAttachPref_e;


/***************************************
*  Frame size functions
***************************************/

/*! ZSTD_findFrameCompressedSize() :
 *  `src` should point to the start of a ZSTD encoded frame or skippable frame
 *  `srcSize` must be >= first frame size
 *  @return : the compressed size of the first frame starting at `src`,
 *            suitable to pass to `ZSTD_decompress` or similar,
 *            or an error code if input is invalid */
ZSTDLIB_API size_t ZSTD_findFrameCompressedSize(const void* src, size_t srcSize);

/*! ZSTD_findDecompressedSize() :
 *  `src` should point the start of a series of ZSTD encoded and/or skippable frames
 *  `srcSize` must be the _exact_ size of this series
 *       (i.e. there should be a frame boundary exactly at `srcSize` bytes after `src`)
 *  @return : - decompressed size of all data in all successive frames
 *            - if the decompressed size cannot be determined: ZSTD_CONTENTSIZE_UNKNOWN
 *            - if an error occurred: ZSTD_CONTENTSIZE_ERROR
 *
 *   note 1 : decompressed size is an optional field, that may not be present, especially in streaming mode.
 *            When `return==ZSTD_CONTENTSIZE_UNKNOWN`, data to decompress could be any size.
 *            In which case, it's necessary to use streaming mode to decompress data.
 *   note 2 : decompressed size is always present when compression is done with ZSTD_compress()
 *   note 3 : decompressed size can be very large (64-bits value),
 *            potentially larger than what local system can handle as a single memory segment.
 *            In which case, it's necessary to use streaming mode to decompress data.
 *   note 4 : If source is untrusted, decompressed size could be wrong or intentionally modified.
 *            Always ensure result fits within application's authorized limits.
 *            Each application can set its own limits.
 *   note 5 : ZSTD_findDecompressedSize handles multiple frames, and so it must traverse the input to
 *            read each contained frame header.  This is fast as most of the data is skipped,
 *            however it does mean that all frame data must be present and valid. */
ZSTDLIB_API unsigned long long ZSTD_findDecompressedSize(const void* src, size_t srcSize);

/*! ZSTD_frameHeaderSize() :
 *  srcSize must be >= ZSTD_FRAMEHEADERSIZE_PREFIX.
 * @return : size of the Frame Header,
 *           or an error code (if srcSize is too small) */
ZSTDLIB_API size_t ZSTD_frameHeaderSize(const void* src, size_t srcSize);


<<<<<<< HEAD
/***************************************
*  Memory management
***************************************/
=======
    ZSTD_p_forceMaxWindow=1100, /* Force back-reference distances to remain < windowSize,
                              * even when referencing into Dictionary content (default:0) */
    ZSTD_p_forceAttachDict,  /* Controls whether the contents of a CDict are
                              * used in place, or whether they are copied into
                              * the working context.
                              *
                              * Accepts values from the ZSTD_dictAttachPref_e
                              * enum. See the comments on that enum for an
                              * explanation of the feature.
                              */
    ZSTD_p_rsyncable,        /* Enables rsyncable mode, which makes compressed
                              * files more rsync friendly by adding periodic
                              * synchronization points to the compressed data.
                              * The target average block size is
                              * ZSTD_p_jobSize / 2. You can modify the job size
                              * to increase or decrease the granularity of the
                              * synchronization point. Once the jobSize is
                              * smaller than the window size, you will start to
                              * see degraded compression ratio.
                              * NOTE: This only works when multithreading is
                              * enabled.
                              * NOTE: You probably don't want to use this with
                              * long range mode, since that will decrease the
                              * effectiveness of the synchronization points,
                              * but your milage may vary.
                              * NOTE: Rsyncable mode will limit the maximum
                              * compression speed to approximately 400 MB/s.
                              * If your compression level is already running
                              * significantly slower than that (< 200 MB/s),
                              * the speed won't be significantly impacted.
                              */
} ZSTD_cParameter;
>>>>>>> f15f1bfe

/*! ZSTD_estimate*() :
 *  These functions make it possible to estimate memory usage
 *  of a future {D,C}Ctx, before its creation.
 *  ZSTD_estimateCCtxSize() will provide a budget large enough for any compression level up to selected one.
 *  It will also consider src size to be arbitrarily "large", which is worst case.
 *  If srcSize is known to always be small, ZSTD_estimateCCtxSize_usingCParams() can provide a tighter estimation.
 *  ZSTD_estimateCCtxSize_usingCParams() can be used in tandem with ZSTD_getCParams() to create cParams from compressionLevel.
 *  ZSTD_estimateCCtxSize_usingCCtxParams() can be used in tandem with ZSTD_CCtxParam_setParameter(). Only single-threaded compression is supported. This function will return an error code if ZSTD_p_nbWorkers is >= 1.
 *  Note : CCtx size estimation is only correct for single-threaded compression. */
ZSTDLIB_API size_t ZSTD_estimateCCtxSize(int compressionLevel);
ZSTDLIB_API size_t ZSTD_estimateCCtxSize_usingCParams(ZSTD_compressionParameters cParams);
ZSTDLIB_API size_t ZSTD_estimateCCtxSize_usingCCtxParams(const ZSTD_CCtx_params* params);
ZSTDLIB_API size_t ZSTD_estimateDCtxSize(void);

/*! ZSTD_estimateCStreamSize() :
 *  ZSTD_estimateCStreamSize() will provide a budget large enough for any compression level up to selected one.
 *  It will also consider src size to be arbitrarily "large", which is worst case.
 *  If srcSize is known to always be small, ZSTD_estimateCStreamSize_usingCParams() can provide a tighter estimation.
 *  ZSTD_estimateCStreamSize_usingCParams() can be used in tandem with ZSTD_getCParams() to create cParams from compressionLevel.
 *  ZSTD_estimateCStreamSize_usingCCtxParams() can be used in tandem with ZSTD_CCtxParam_setParameter(). Only single-threaded compression is supported. This function will return an error code if ZSTD_p_nbWorkers is >= 1.
 *  Note : CStream size estimation is only correct for single-threaded compression.
 *  ZSTD_DStream memory budget depends on window Size.
 *  This information can be passed manually, using ZSTD_estimateDStreamSize,
 *  or deducted from a valid frame Header, using ZSTD_estimateDStreamSize_fromFrame();
 *  Note : if streaming is init with function ZSTD_init?Stream_usingDict(),
 *         an internal ?Dict will be created, which additional size is not estimated here.
 *         In this case, get total size by adding ZSTD_estimate?DictSize */
ZSTDLIB_API size_t ZSTD_estimateCStreamSize(int compressionLevel);
ZSTDLIB_API size_t ZSTD_estimateCStreamSize_usingCParams(ZSTD_compressionParameters cParams);
ZSTDLIB_API size_t ZSTD_estimateCStreamSize_usingCCtxParams(const ZSTD_CCtx_params* params);
ZSTDLIB_API size_t ZSTD_estimateDStreamSize(size_t windowSize);
ZSTDLIB_API size_t ZSTD_estimateDStreamSize_fromFrame(const void* src, size_t srcSize);

/*! ZSTD_estimate?DictSize() :
 *  ZSTD_estimateCDictSize() will bet that src size is relatively "small", and content is copied, like ZSTD_createCDict().
 *  ZSTD_estimateCDictSize_advanced() makes it possible to control compression parameters precisely, like ZSTD_createCDict_advanced().
 *  Note : dictionaries created by reference (`ZSTD_dlm_byRef`) are logically smaller.
 */
ZSTDLIB_API size_t ZSTD_estimateCDictSize(size_t dictSize, int compressionLevel);
ZSTDLIB_API size_t ZSTD_estimateCDictSize_advanced(size_t dictSize, ZSTD_compressionParameters cParams, ZSTD_dictLoadMethod_e dictLoadMethod);
ZSTDLIB_API size_t ZSTD_estimateDDictSize(size_t dictSize, ZSTD_dictLoadMethod_e dictLoadMethod);

/*! ZSTD_initStatic*() :
 *  Initialize an object using a pre-allocated fixed-size buffer.
 *  workspace: The memory area to emplace the object into.
 *             Provided pointer *must be 8-bytes aligned*.
 *             Buffer must outlive object.
 *  workspaceSize: Use ZSTD_estimate*Size() to determine
 *                 how large workspace must be to support target scenario.
 * @return : pointer to object (same address as workspace, just different type),
 *           or NULL if error (size too small, incorrect alignment, etc.)
 *  Note : zstd will never resize nor malloc() when using a static buffer.
 *         If the object requires more memory than available,
 *         zstd will just error out (typically ZSTD_error_memory_allocation).
 *  Note 2 : there is no corresponding "free" function.
 *           Since workspace is allocated externally, it must be freed externally too.
 *  Note 3 : cParams : use ZSTD_getCParams() to convert a compression level
 *           into its associated cParams.
 *  Limitation 1 : currently not compatible with internal dictionary creation, triggered by
 *                 ZSTD_CCtx_loadDictionary(), ZSTD_initCStream_usingDict() or ZSTD_initDStream_usingDict().
 *  Limitation 2 : static cctx currently not compatible with multi-threading.
 *  Limitation 3 : static dctx is incompatible with legacy support.
 */
ZSTDLIB_API ZSTD_CCtx*    ZSTD_initStaticCCtx(void* workspace, size_t workspaceSize);
ZSTDLIB_API ZSTD_CStream* ZSTD_initStaticCStream(void* workspace, size_t workspaceSize);    /**< same as ZSTD_initStaticCCtx() */

ZSTDLIB_API ZSTD_DCtx*    ZSTD_initStaticDCtx(void* workspace, size_t workspaceSize);
ZSTDLIB_API ZSTD_DStream* ZSTD_initStaticDStream(void* workspace, size_t workspaceSize);    /**< same as ZSTD_initStaticDCtx() */

ZSTDLIB_API const ZSTD_CDict* ZSTD_initStaticCDict(
                                        void* workspace, size_t workspaceSize,
                                        const void* dict, size_t dictSize,
                                        ZSTD_dictLoadMethod_e dictLoadMethod,
                                        ZSTD_dictContentType_e dictContentType,
                                        ZSTD_compressionParameters cParams);

ZSTDLIB_API const ZSTD_DDict* ZSTD_initStaticDDict(
                                        void* workspace, size_t workspaceSize,
                                        const void* dict, size_t dictSize,
                                        ZSTD_dictLoadMethod_e dictLoadMethod,
                                        ZSTD_dictContentType_e dictContentType);


/*! Custom memory allocation :
 *  These prototypes make it possible to pass your own allocation/free functions.
 *  ZSTD_customMem is provided at creation time, using ZSTD_create*_advanced() variants listed below.
 *  All allocation/free operations will be completed using these custom variants instead of regular <stdlib.h> ones.
 */
typedef void* (*ZSTD_allocFunction) (void* opaque, size_t size);
typedef void  (*ZSTD_freeFunction) (void* opaque, void* address);
typedef struct { ZSTD_allocFunction customAlloc; ZSTD_freeFunction customFree; void* opaque; } ZSTD_customMem;
static ZSTD_customMem const ZSTD_defaultCMem = { NULL, NULL, NULL };  /**< this constant defers to stdlib's functions */

ZSTDLIB_API ZSTD_CCtx*    ZSTD_createCCtx_advanced(ZSTD_customMem customMem);
ZSTDLIB_API ZSTD_CStream* ZSTD_createCStream_advanced(ZSTD_customMem customMem);
ZSTDLIB_API ZSTD_DCtx*    ZSTD_createDCtx_advanced(ZSTD_customMem customMem);
ZSTDLIB_API ZSTD_DStream* ZSTD_createDStream_advanced(ZSTD_customMem customMem);

ZSTDLIB_API ZSTD_CDict* ZSTD_createCDict_advanced(const void* dict, size_t dictSize,
                                                  ZSTD_dictLoadMethod_e dictLoadMethod,
                                                  ZSTD_dictContentType_e dictContentType,
                                                  ZSTD_compressionParameters cParams,
                                                  ZSTD_customMem customMem);

ZSTDLIB_API ZSTD_DDict* ZSTD_createDDict_advanced(const void* dict, size_t dictSize,
                                                  ZSTD_dictLoadMethod_e dictLoadMethod,
                                                  ZSTD_dictContentType_e dictContentType,
                                                  ZSTD_customMem customMem);



/***************************************
*  Advanced compression functions
***************************************/

/*! ZSTD_createCDict_byReference() :
 *  Create a digested dictionary for compression
 *  Dictionary content is simply referenced, and therefore stays in dictBuffer.
 *  It is important that dictBuffer outlives CDict, it must remain read accessible throughout the lifetime of CDict */
ZSTDLIB_API ZSTD_CDict* ZSTD_createCDict_byReference(const void* dictBuffer, size_t dictSize, int compressionLevel);

/*! ZSTD_getCParams() :
*   @return ZSTD_compressionParameters structure for a selected compression level and estimated srcSize.
*   `estimatedSrcSize` value is optional, select 0 if not known */
ZSTDLIB_API ZSTD_compressionParameters ZSTD_getCParams(int compressionLevel, unsigned long long estimatedSrcSize, size_t dictSize);

/*! ZSTD_getParams() :
*   same as ZSTD_getCParams(), but @return a full `ZSTD_parameters` object instead of sub-component `ZSTD_compressionParameters`.
*   All fields of `ZSTD_frameParameters` are set to default : contentSize=1, checksum=0, noDictID=0 */
ZSTDLIB_API ZSTD_parameters ZSTD_getParams(int compressionLevel, unsigned long long estimatedSrcSize, size_t dictSize);

/*! ZSTD_checkCParams() :
*   Ensure param values remain within authorized range */
ZSTDLIB_API size_t ZSTD_checkCParams(ZSTD_compressionParameters params);

/*! ZSTD_adjustCParams() :
 *  optimize params for a given `srcSize` and `dictSize`.
 *  both values are optional, select `0` if unknown. */
ZSTDLIB_API ZSTD_compressionParameters ZSTD_adjustCParams(ZSTD_compressionParameters cPar, unsigned long long srcSize, size_t dictSize);

/*! ZSTD_compress_advanced() :
*   Same as ZSTD_compress_usingDict(), with fine-tune control over each compression parameter */
ZSTDLIB_API size_t ZSTD_compress_advanced (ZSTD_CCtx* cctx,
                                  void* dst, size_t dstCapacity,
                            const void* src, size_t srcSize,
                            const void* dict,size_t dictSize,
                                  ZSTD_parameters params);

/*! ZSTD_compress_usingCDict_advanced() :
*   Same as ZSTD_compress_usingCDict(), with fine-tune control over frame parameters */
ZSTDLIB_API size_t ZSTD_compress_usingCDict_advanced(ZSTD_CCtx* cctx,
                                  void* dst, size_t dstCapacity,
                            const void* src, size_t srcSize,
                            const ZSTD_CDict* cdict, ZSTD_frameParameters fParams);


/*! ZSTD_CCtx_loadDictionary_byReference() :
 *  Same as ZSTD_CCtx_loadDictionary(), but dictionary content is referenced, instead of being copied into CCtx.
 *  It saves some memory, but also requires that `dict` outlives its usage within `cctx` */
ZSTDLIB_API size_t ZSTD_CCtx_loadDictionary_byReference(ZSTD_CCtx* cctx, const void* dict, size_t dictSize);

/*! ZSTD_CCtx_loadDictionary_advanced() :
 *  Same as ZSTD_CCtx_loadDictionary(), but gives finer control over
 *  how to load the dictionary (by copy ? by reference ?)
 *  and how to interpret it (automatic ? force raw mode ? full mode only ?) */
ZSTDLIB_API size_t ZSTD_CCtx_loadDictionary_advanced(ZSTD_CCtx* cctx, const void* dict, size_t dictSize, ZSTD_dictLoadMethod_e dictLoadMethod, ZSTD_dictContentType_e dictContentType);

/*! ZSTD_CCtx_refPrefix_advanced() :
 *  Same as ZSTD_CCtx_refPrefix(), but gives finer control over
 *  how to interpret prefix content (automatic ? force raw mode (default) ? full mode only ?) */
ZSTDLIB_API size_t ZSTD_CCtx_refPrefix_advanced(ZSTD_CCtx* cctx, const void* prefix, size_t prefixSize, ZSTD_dictContentType_e dictContentType);

/*! ZSTD_CCtx_getParameter() :
 * Get the requested value of one compression parameter, selected by enum ZSTD_cParameter.
 * @result : 0, or an error code (which can be tested with ZSTD_isError()).
 */
ZSTDLIB_API size_t ZSTD_CCtx_getParameter(ZSTD_CCtx* cctx, ZSTD_cParameter param, unsigned* value);


/*! ZSTD_CCtx_params :
 *  Quick howto :
 *  - ZSTD_createCCtxParams() : Create a ZSTD_CCtx_params structure
 *  - ZSTD_CCtxParam_setParameter() : Push parameters one by one into
 *                                    an existing ZSTD_CCtx_params structure.
 *                                    This is similar to
 *                                    ZSTD_CCtx_setParameter().
 *  - ZSTD_CCtx_setParametersUsingCCtxParams() : Apply parameters to
 *                                    an existing CCtx.
 *                                    These parameters will be applied to
 *                                    all subsequent compression jobs.
 *  - ZSTD_compress_generic() : Do compression using the CCtx.
 *  - ZSTD_freeCCtxParams() : Free the memory.
 *
 *  This can be used with ZSTD_estimateCCtxSize_advanced_usingCCtxParams()
 *  for static allocation for single-threaded compression.
 */
ZSTDLIB_API ZSTD_CCtx_params* ZSTD_createCCtxParams(void);
ZSTDLIB_API size_t ZSTD_freeCCtxParams(ZSTD_CCtx_params* params);

/*! ZSTD_CCtxParams_reset() :
 *  Reset params to default values.
 */
ZSTDLIB_API size_t ZSTD_CCtxParams_reset(ZSTD_CCtx_params* params);

/*! ZSTD_CCtxParams_init() :
 *  Initializes the compression parameters of cctxParams according to
 *  compression level. All other parameters are reset to their default values.
 */
ZSTDLIB_API size_t ZSTD_CCtxParams_init(ZSTD_CCtx_params* cctxParams, int compressionLevel);

/*! ZSTD_CCtxParams_init_advanced() :
 *  Initializes the compression and frame parameters of cctxParams according to
 *  params. All other parameters are reset to their default values.
 */
ZSTDLIB_API size_t ZSTD_CCtxParams_init_advanced(ZSTD_CCtx_params* cctxParams, ZSTD_parameters params);

/*! ZSTD_CCtxParam_setParameter() :
 *  Similar to ZSTD_CCtx_setParameter.
 *  Set one compression parameter, selected by enum ZSTD_cParameter.
 *  Parameters must be applied to a ZSTD_CCtx using ZSTD_CCtx_setParametersUsingCCtxParams().
 *  Note : when `value` is an enum, cast it to unsigned for proper type checking.
 * @result : 0, or an error code (which can be tested with ZSTD_isError()).
 */
ZSTDLIB_API size_t ZSTD_CCtxParam_setParameter(ZSTD_CCtx_params* params, ZSTD_cParameter param, unsigned value);

/*! ZSTD_CCtxParam_getParameter() :
 * Similar to ZSTD_CCtx_getParameter.
 * Get the requested value of one compression parameter, selected by enum ZSTD_cParameter.
 * @result : 0, or an error code (which can be tested with ZSTD_isError()).
 */
ZSTDLIB_API size_t ZSTD_CCtxParam_getParameter(ZSTD_CCtx_params* params, ZSTD_cParameter param, unsigned* value);

/*! ZSTD_CCtx_setParametersUsingCCtxParams() :
 *  Apply a set of ZSTD_CCtx_params to the compression context.
 *  This can be done even after compression is started,
 *    if nbWorkers==0, this will have no impact until a new compression is started.
 *    if nbWorkers>=1, new parameters will be picked up at next job,
 *       with a few restrictions (windowLog, pledgedSrcSize, nbWorkers, jobSize, and overlapLog are not updated).
 */
ZSTDLIB_API size_t ZSTD_CCtx_setParametersUsingCCtxParams(
        ZSTD_CCtx* cctx, const ZSTD_CCtx_params* params);


/***************************************
*  Advanced decompression functions
***************************************/

/*! ZSTD_isFrame() :
 *  Tells if the content of `buffer` starts with a valid Frame Identifier.
 *  Note : Frame Identifier is 4 bytes. If `size < 4`, @return will always be 0.
 *  Note 2 : Legacy Frame Identifiers are considered valid only if Legacy Support is enabled.
 *  Note 3 : Skippable Frame Identifiers are considered valid. */
ZSTDLIB_API unsigned ZSTD_isFrame(const void* buffer, size_t size);

/*! ZSTD_createDDict_byReference() :
 *  Create a digested dictionary, ready to start decompression operation without startup delay.
 *  Dictionary content is referenced, and therefore stays in dictBuffer.
 *  It is important that dictBuffer outlives DDict,
 *  it must remain read accessible throughout the lifetime of DDict */
ZSTDLIB_API ZSTD_DDict* ZSTD_createDDict_byReference(const void* dictBuffer, size_t dictSize);


/*! ZSTD_getDictID_fromDict() :
 *  Provides the dictID stored within dictionary.
 *  if @return == 0, the dictionary is not conformant with Zstandard specification.
 *  It can still be loaded, but as a content-only dictionary. */
ZSTDLIB_API unsigned ZSTD_getDictID_fromDict(const void* dict, size_t dictSize);

/*! ZSTD_getDictID_fromDDict() :
 *  Provides the dictID of the dictionary loaded into `ddict`.
 *  If @return == 0, the dictionary is not conformant to Zstandard specification, or empty.
 *  Non-conformant dictionaries can still be loaded, but as content-only dictionaries. */
ZSTDLIB_API unsigned ZSTD_getDictID_fromDDict(const ZSTD_DDict* ddict);

/*! ZSTD_getDictID_fromFrame() :
 *  Provides the dictID required to decompressed the frame stored within `src`.
 *  If @return == 0, the dictID could not be decoded.
 *  This could for one of the following reasons :
 *  - The frame does not require a dictionary to be decoded (most common case).
 *  - The frame was built with dictID intentionally removed. Whatever dictionary is necessary is a hidden information.
 *    Note : this use case also happens when using a non-conformant dictionary.
 *  - `srcSize` is too small, and as a result, the frame header could not be decoded (only possible if `srcSize < ZSTD_FRAMEHEADERSIZE_MAX`).
 *  - This is not a Zstandard frame.
 *  When identifying the exact failure cause, it's possible to use ZSTD_getFrameHeader(), which will provide a more precise error code. */
ZSTDLIB_API unsigned ZSTD_getDictID_fromFrame(const void* src, size_t srcSize);

/*! ZSTD_DCtx_loadDictionary_byReference() :
 *  Same as ZSTD_DCtx_loadDictionary(),
 *  but references `dict` content instead of copying it into `dctx`.
 *  This saves memory if `dict` remains around.,
 *  However, it's imperative that `dict` remains accessible (and unmodified) while being used, so it must outlive decompression. */
ZSTDLIB_API size_t ZSTD_DCtx_loadDictionary_byReference(ZSTD_DCtx* dctx, const void* dict, size_t dictSize);

/*! ZSTD_DCtx_loadDictionary_advanced() :
 *  Same as ZSTD_DCtx_loadDictionary(),
 *  but gives direct control over
 *  how to load the dictionary (by copy ? by reference ?)
 *  and how to interpret it (automatic ? force raw mode ? full mode only ?). */
ZSTDLIB_API size_t ZSTD_DCtx_loadDictionary_advanced(ZSTD_DCtx* dctx, const void* dict, size_t dictSize, ZSTD_dictLoadMethod_e dictLoadMethod, ZSTD_dictContentType_e dictContentType);

/*! ZSTD_DCtx_refPrefix_advanced() :
 *  Same as ZSTD_DCtx_refPrefix(), but gives finer control over
 *  how to interpret prefix content (automatic ? force raw mode (default) ? full mode only ?) */
ZSTDLIB_API size_t ZSTD_DCtx_refPrefix_advanced(ZSTD_DCtx* dctx, const void* prefix, size_t prefixSize, ZSTD_dictContentType_e dictContentType);

/*! ZSTD_DCtx_setFormat() :
 *  Instruct the decoder context about what kind of data to decode next.
 *  This instruction is mandatory to decode data without a fully-formed header,
 *  such ZSTD_f_zstd1_magicless for example.
 * @return : 0, or an error code (which can be tested using ZSTD_isError()). */
ZSTDLIB_API size_t ZSTD_DCtx_setFormat(ZSTD_DCtx* dctx, ZSTD_format_e format);



/********************************************************************
*  Advanced streaming functions
********************************************************************/

/*=====   Advanced Streaming compression functions  =====*/
ZSTDLIB_API size_t ZSTD_initCStream_srcSize(ZSTD_CStream* zcs, int compressionLevel, unsigned long long pledgedSrcSize);   /**< pledgedSrcSize must be correct. If it is not known at init time, use ZSTD_CONTENTSIZE_UNKNOWN. Note that, for compatibility with older programs, "0" also disables frame content size field. It may be enabled in the future. */
ZSTDLIB_API size_t ZSTD_initCStream_usingDict(ZSTD_CStream* zcs, const void* dict, size_t dictSize, int compressionLevel); /**< creates of an internal CDict (incompatible with static CCtx), except if dict == NULL or dictSize < 8, in which case no dict is used. Note: dict is loaded with ZSTD_dm_auto (treated as a full zstd dictionary if it begins with ZSTD_MAGIC_DICTIONARY, else as raw content) and ZSTD_dlm_byCopy.*/
ZSTDLIB_API size_t ZSTD_initCStream_advanced(ZSTD_CStream* zcs, const void* dict, size_t dictSize,
                                             ZSTD_parameters params, unsigned long long pledgedSrcSize);  /**< pledgedSrcSize must be correct. If srcSize is not known at init time, use value ZSTD_CONTENTSIZE_UNKNOWN. dict is loaded with ZSTD_dm_auto and ZSTD_dlm_byCopy. */
ZSTDLIB_API size_t ZSTD_initCStream_usingCDict(ZSTD_CStream* zcs, const ZSTD_CDict* cdict);  /**< note : cdict will just be referenced, and must outlive compression session */
ZSTDLIB_API size_t ZSTD_initCStream_usingCDict_advanced(ZSTD_CStream* zcs, const ZSTD_CDict* cdict, ZSTD_frameParameters fParams, unsigned long long pledgedSrcSize);  /**< same as ZSTD_initCStream_usingCDict(), with control over frame parameters. pledgedSrcSize must be correct. If srcSize is not known at init time, use value ZSTD_CONTENTSIZE_UNKNOWN. */

/*! ZSTD_resetCStream() :
 *  start a new compression job, using same parameters from previous job.
 *  This is typically useful to skip dictionary loading stage, since it will re-use it in-place.
 *  Note that zcs must be init at least once before using ZSTD_resetCStream().
 *  If pledgedSrcSize is not known at reset time, use macro ZSTD_CONTENTSIZE_UNKNOWN.
 *  If pledgedSrcSize > 0, its value must be correct, as it will be written in header, and controlled at the end.
 *  For the time being, pledgedSrcSize==0 is interpreted as "srcSize unknown" for compatibility with older programs,
 *  but it will change to mean "empty" in future version, so use macro ZSTD_CONTENTSIZE_UNKNOWN instead.
 * @return : 0, or an error code (which can be tested using ZSTD_isError())
 */
ZSTDLIB_API size_t ZSTD_resetCStream(ZSTD_CStream* zcs, unsigned long long pledgedSrcSize);


typedef struct {
    unsigned long long ingested;   /* nb input bytes read and buffered */
    unsigned long long consumed;   /* nb input bytes actually compressed */
    unsigned long long produced;   /* nb of compressed bytes generated and buffered */
    unsigned long long flushed;    /* nb of compressed bytes flushed : not provided; can be tracked from caller side */
    unsigned currentJobID;         /* MT only : latest started job nb */
    unsigned nbActiveWorkers;      /* MT only : nb of workers actively compressing at probe time */
} ZSTD_frameProgression;

/* ZSTD_getFrameProgression() :
 * tells how much data has been ingested (read from input)
 * consumed (input actually compressed) and produced (output) for current frame.
 * Note : (ingested - consumed) is amount of input data buffered internally, not yet compressed.
 * Aggregates progression inside active worker threads.
 */
ZSTDLIB_API ZSTD_frameProgression ZSTD_getFrameProgression(const ZSTD_CCtx* cctx);

/*! ZSTD_toFlushNow() :
 *  Tell how many bytes are ready to be flushed immediately.
 *  Useful for multithreading scenarios (nbWorkers >= 1).
 *  Probe the oldest active job, defined as oldest job not yet entirely flushed,
 *  and check its output buffer.
 * @return : amount of data stored in oldest job and ready to be flushed immediately.
 *  if @return == 0, it means either :
 *  + there is no active job (could be checked with ZSTD_frameProgression()), or
 *  + oldest job is still actively compressing data,
 *    but everything it has produced has also been flushed so far,
 *    therefore flush speed is limited by production speed of oldest job
 *    irrespective of the speed of concurrent (and newer) jobs.
 */
ZSTDLIB_API size_t ZSTD_toFlushNow(ZSTD_CCtx* cctx);


/*=====   Advanced Streaming decompression functions  =====*/
ZSTDLIB_API size_t ZSTD_initDStream_usingDict(ZSTD_DStream* zds, const void* dict, size_t dictSize); /**< note: no dictionary will be used if dict == NULL or dictSize < 8 */
ZSTDLIB_API size_t ZSTD_initDStream_usingDDict(ZSTD_DStream* zds, const ZSTD_DDict* ddict);  /**< note : ddict is referenced, it must outlive decompression session */
ZSTDLIB_API size_t ZSTD_resetDStream(ZSTD_DStream* zds);  /**< re-use decompression parameters from previous init; saves dictionary loading */


/*********************************************************************
*  Buffer-less and synchronous inner streaming functions
*
*  This is an advanced API, giving full control over buffer management, for users which need direct control over memory.
*  But it's also a complex one, with several restrictions, documented below.
*  Prefer normal streaming API for an easier experience.
********************************************************************* */

/**
  Buffer-less streaming compression (synchronous mode)

  A ZSTD_CCtx object is required to track streaming operations.
  Use ZSTD_createCCtx() / ZSTD_freeCCtx() to manage resource.
  ZSTD_CCtx object can be re-used multiple times within successive compression operations.

  Start by initializing a context.
  Use ZSTD_compressBegin(), or ZSTD_compressBegin_usingDict() for dictionary compression,
  or ZSTD_compressBegin_advanced(), for finer parameter control.
  It's also possible to duplicate a reference context which has already been initialized, using ZSTD_copyCCtx()

  Then, consume your input using ZSTD_compressContinue().
  There are some important considerations to keep in mind when using this advanced function :
  - ZSTD_compressContinue() has no internal buffer. It uses externally provided buffers only.
  - Interface is synchronous : input is consumed entirely and produces 1+ compressed blocks.
  - Caller must ensure there is enough space in `dst` to store compressed data under worst case scenario.
    Worst case evaluation is provided by ZSTD_compressBound().
    ZSTD_compressContinue() doesn't guarantee recover after a failed compression.
  - ZSTD_compressContinue() presumes prior input ***is still accessible and unmodified*** (up to maximum distance size, see WindowLog).
    It remembers all previous contiguous blocks, plus one separated memory segment (which can itself consists of multiple contiguous blocks)
  - ZSTD_compressContinue() detects that prior input has been overwritten when `src` buffer overlaps.
    In which case, it will "discard" the relevant memory section from its history.

  Finish a frame with ZSTD_compressEnd(), which will write the last block(s) and optional checksum.
  It's possible to use srcSize==0, in which case, it will write a final empty block to end the frame.
  Without last block mark, frames are considered unfinished (hence corrupted) by compliant decoders.

  `ZSTD_CCtx` object can be re-used (ZSTD_compressBegin()) to compress again.
*/

/*=====   Buffer-less streaming compression functions  =====*/
ZSTDLIB_API size_t ZSTD_compressBegin(ZSTD_CCtx* cctx, int compressionLevel);
ZSTDLIB_API size_t ZSTD_compressBegin_usingDict(ZSTD_CCtx* cctx, const void* dict, size_t dictSize, int compressionLevel);
ZSTDLIB_API size_t ZSTD_compressBegin_advanced(ZSTD_CCtx* cctx, const void* dict, size_t dictSize, ZSTD_parameters params, unsigned long long pledgedSrcSize); /**< pledgedSrcSize : If srcSize is not known at init time, use ZSTD_CONTENTSIZE_UNKNOWN */
ZSTDLIB_API size_t ZSTD_compressBegin_usingCDict(ZSTD_CCtx* cctx, const ZSTD_CDict* cdict); /**< note: fails if cdict==NULL */
ZSTDLIB_API size_t ZSTD_compressBegin_usingCDict_advanced(ZSTD_CCtx* const cctx, const ZSTD_CDict* const cdict, ZSTD_frameParameters const fParams, unsigned long long const pledgedSrcSize);   /* compression parameters are already set within cdict. pledgedSrcSize must be correct. If srcSize is not known, use macro ZSTD_CONTENTSIZE_UNKNOWN */
ZSTDLIB_API size_t ZSTD_copyCCtx(ZSTD_CCtx* cctx, const ZSTD_CCtx* preparedCCtx, unsigned long long pledgedSrcSize); /**<  note: if pledgedSrcSize is not known, use ZSTD_CONTENTSIZE_UNKNOWN */

ZSTDLIB_API size_t ZSTD_compressContinue(ZSTD_CCtx* cctx, void* dst, size_t dstCapacity, const void* src, size_t srcSize);
ZSTDLIB_API size_t ZSTD_compressEnd(ZSTD_CCtx* cctx, void* dst, size_t dstCapacity, const void* src, size_t srcSize);


/*-
  Buffer-less streaming decompression (synchronous mode)

  A ZSTD_DCtx object is required to track streaming operations.
  Use ZSTD_createDCtx() / ZSTD_freeDCtx() to manage it.
  A ZSTD_DCtx object can be re-used multiple times.

  First typical operation is to retrieve frame parameters, using ZSTD_getFrameHeader().
  Frame header is extracted from the beginning of compressed frame, so providing only the frame's beginning is enough.
  Data fragment must be large enough to ensure successful decoding.
 `ZSTD_frameHeaderSize_max` bytes is guaranteed to always be large enough.
  @result : 0 : successful decoding, the `ZSTD_frameHeader` structure is correctly filled.
           >0 : `srcSize` is too small, please provide at least @result bytes on next attempt.
           errorCode, which can be tested using ZSTD_isError().

  It fills a ZSTD_frameHeader structure with important information to correctly decode the frame,
  such as the dictionary ID, content size, or maximum back-reference distance (`windowSize`).
  Note that these values could be wrong, either because of data corruption, or because a 3rd party deliberately spoofs false information.
  As a consequence, check that values remain within valid application range.
  For example, do not allocate memory blindly, check that `windowSize` is within expectation.
  Each application can set its own limits, depending on local restrictions.
  For extended interoperability, it is recommended to support `windowSize` of at least 8 MB.

  ZSTD_decompressContinue() needs previous data blocks during decompression, up to `windowSize` bytes.
  ZSTD_decompressContinue() is very sensitive to contiguity,
  if 2 blocks don't follow each other, make sure that either the compressor breaks contiguity at the same place,
  or that previous contiguous segment is large enough to properly handle maximum back-reference distance.
  There are multiple ways to guarantee this condition.

  The most memory efficient way is to use a round buffer of sufficient size.
  Sufficient size is determined by invoking ZSTD_decodingBufferSize_min(),
  which can @return an error code if required value is too large for current system (in 32-bits mode).
  In a round buffer methodology, ZSTD_decompressContinue() decompresses each block next to previous one,
  up to the moment there is not enough room left in the buffer to guarantee decoding another full block,
  which maximum size is provided in `ZSTD_frameHeader` structure, field `blockSizeMax`.
  At which point, decoding can resume from the beginning of the buffer.
  Note that already decoded data stored in the buffer should be flushed before being overwritten.

  There are alternatives possible, for example using two or more buffers of size `windowSize` each, though they consume more memory.

  Finally, if you control the compression process, you can also ignore all buffer size rules,
  as long as the encoder and decoder progress in "lock-step",
  aka use exactly the same buffer sizes, break contiguity at the same place, etc.

  Once buffers are setup, start decompression, with ZSTD_decompressBegin().
  If decompression requires a dictionary, use ZSTD_decompressBegin_usingDict() or ZSTD_decompressBegin_usingDDict().

  Then use ZSTD_nextSrcSizeToDecompress() and ZSTD_decompressContinue() alternatively.
  ZSTD_nextSrcSizeToDecompress() tells how many bytes to provide as 'srcSize' to ZSTD_decompressContinue().
  ZSTD_decompressContinue() requires this _exact_ amount of bytes, or it will fail.

 @result of ZSTD_decompressContinue() is the number of bytes regenerated within 'dst' (necessarily <= dstCapacity).
  It can be zero : it just means ZSTD_decompressContinue() has decoded some metadata item.
  It can also be an error code, which can be tested with ZSTD_isError().

  A frame is fully decoded when ZSTD_nextSrcSizeToDecompress() returns zero.
  Context can then be reset to start a new decompression.

  Note : it's possible to know if next input to present is a header or a block, using ZSTD_nextInputType().
  This information is not required to properly decode a frame.

  == Special case : skippable frames ==

  Skippable frames allow integration of user-defined data into a flow of concatenated frames.
  Skippable frames will be ignored (skipped) by decompressor.
  The format of skippable frames is as follows :
  a) Skippable frame ID - 4 Bytes, Little endian format, any value from 0x184D2A50 to 0x184D2A5F
  b) Frame Size - 4 Bytes, Little endian format, unsigned 32-bits
  c) Frame Content - any content (User Data) of length equal to Frame Size
  For skippable frames ZSTD_getFrameHeader() returns zfhPtr->frameType==ZSTD_skippableFrame.
  For skippable frames ZSTD_decompressContinue() always returns 0 : it only skips the content.
*/

/*=====   Buffer-less streaming decompression functions  =====*/
typedef enum { ZSTD_frame, ZSTD_skippableFrame } ZSTD_frameType_e;
typedef struct {
    unsigned long long frameContentSize; /* if == ZSTD_CONTENTSIZE_UNKNOWN, it means this field is not available. 0 means "empty" */
    unsigned long long windowSize;       /* can be very large, up to <= frameContentSize */
    unsigned blockSizeMax;
    ZSTD_frameType_e frameType;          /* if == ZSTD_skippableFrame, frameContentSize is the size of skippable content */
    unsigned headerSize;
    unsigned dictID;
    unsigned checksumFlag;
} ZSTD_frameHeader;

/** ZSTD_getFrameHeader() :
 *  decode Frame Header, or requires larger `srcSize`.
 * @return : 0, `zfhPtr` is correctly filled,
 *          >0, `srcSize` is too small, value is wanted `srcSize` amount,
 *           or an error code, which can be tested using ZSTD_isError() */
ZSTDLIB_API size_t ZSTD_getFrameHeader(ZSTD_frameHeader* zfhPtr, const void* src, size_t srcSize);   /**< doesn't consume input */
/*! ZSTD_getFrameHeader_advanced() :
 *  same as ZSTD_getFrameHeader(),
 *  with added capability to select a format (like ZSTD_f_zstd1_magicless) */
ZSTDLIB_API size_t ZSTD_getFrameHeader_advanced(ZSTD_frameHeader* zfhPtr, const void* src, size_t srcSize, ZSTD_format_e format);
ZSTDLIB_API size_t ZSTD_decodingBufferSize_min(unsigned long long windowSize, unsigned long long frameContentSize);  /**< when frame content size is not known, pass in frameContentSize == ZSTD_CONTENTSIZE_UNKNOWN */

ZSTDLIB_API size_t ZSTD_decompressBegin(ZSTD_DCtx* dctx);
ZSTDLIB_API size_t ZSTD_decompressBegin_usingDict(ZSTD_DCtx* dctx, const void* dict, size_t dictSize);
ZSTDLIB_API size_t ZSTD_decompressBegin_usingDDict(ZSTD_DCtx* dctx, const ZSTD_DDict* ddict);

ZSTDLIB_API size_t ZSTD_nextSrcSizeToDecompress(ZSTD_DCtx* dctx);
ZSTDLIB_API size_t ZSTD_decompressContinue(ZSTD_DCtx* dctx, void* dst, size_t dstCapacity, const void* src, size_t srcSize);

/* misc */
ZSTDLIB_API void   ZSTD_copyDCtx(ZSTD_DCtx* dctx, const ZSTD_DCtx* preparedDCtx);
typedef enum { ZSTDnit_frameHeader, ZSTDnit_blockHeader, ZSTDnit_block, ZSTDnit_lastBlock, ZSTDnit_checksum, ZSTDnit_skippableFrame } ZSTD_nextInputType_e;
ZSTDLIB_API ZSTD_nextInputType_e ZSTD_nextInputType(ZSTD_DCtx* dctx);




/* ============================ */
/**       Block level API       */
/* ============================ */

/*!
    Block functions produce and decode raw zstd blocks, without frame metadata.
    Frame metadata cost is typically ~18 bytes, which can be non-negligible for very small blocks (< 100 bytes).
    User will have to take in charge required information to regenerate data, such as compressed and content sizes.

    A few rules to respect :
    - Compressing and decompressing require a context structure
      + Use ZSTD_createCCtx() and ZSTD_createDCtx()
    - It is necessary to init context before starting
      + compression : any ZSTD_compressBegin*() variant, including with dictionary
      + decompression : any ZSTD_decompressBegin*() variant, including with dictionary
      + copyCCtx() and copyDCtx() can be used too
    - Block size is limited, it must be <= ZSTD_getBlockSize() <= ZSTD_BLOCKSIZE_MAX == 128 KB
      + If input is larger than a block size, it's necessary to split input data into multiple blocks
      + For inputs larger than a single block, really consider using regular ZSTD_compress() instead.
        Frame metadata is not that costly, and quickly becomes negligible as source size grows larger.
    - When a block is considered not compressible enough, ZSTD_compressBlock() result will be zero.
      In which case, nothing is produced into `dst` !
      + User must test for such outcome and deal directly with uncompressed data
      + ZSTD_decompressBlock() doesn't accept uncompressed data as input !!!
      + In case of multiple successive blocks, should some of them be uncompressed,
        decoder must be informed of their existence in order to follow proper history.
        Use ZSTD_insertBlock() for such a case.
*/

/*=====   Raw zstd block functions  =====*/
ZSTDLIB_API size_t ZSTD_getBlockSize   (const ZSTD_CCtx* cctx);
ZSTDLIB_API size_t ZSTD_compressBlock  (ZSTD_CCtx* cctx, void* dst, size_t dstCapacity, const void* src, size_t srcSize);
ZSTDLIB_API size_t ZSTD_decompressBlock(ZSTD_DCtx* dctx, void* dst, size_t dstCapacity, const void* src, size_t srcSize);
ZSTDLIB_API size_t ZSTD_insertBlock    (ZSTD_DCtx* dctx, const void* blockStart, size_t blockSize);  /**< insert uncompressed block into `dctx` history. Useful for multi-blocks decompression. */


#endif   /* ZSTD_H_ZSTD_STATIC_LINKING_ONLY */

#if defined (__cplusplus)
}
#endif<|MERGE_RESOLUTION|>--- conflicted
+++ resolved
@@ -628,6 +628,28 @@
                               * enum. See the comments on that enum for an
                               * explanation of the feature.
                               */
+    /* Question : should rsyncable be categorized as experimental, or be candidate for stable ? */
+    ZSTD_p_rsyncable,        /* Enables rsyncable mode, which makes compressed
+                              * files more rsync friendly by adding periodic
+                              * synchronization points to the compressed data.
+                              * The target average block size is
+                              * ZSTD_p_jobSize / 2. You can modify the job size
+                              * to increase or decrease the granularity of the
+                              * synchronization point. Once the jobSize is
+                              * smaller than the window size, you will start to
+                              * see degraded compression ratio.
+                              * NOTE: This only works when multithreading is
+                              * enabled.
+                              * NOTE: You probably don't want to use this with
+                              * long range mode, since that will decrease the
+                              * effectiveness of the synchronization points,
+                              * but your milage may vary.
+                              * NOTE: Rsyncable mode will limit the maximum
+                              * compression speed to approximately 400 MB/s.
+                              * If your compression level is already running
+                              * significantly slower than that (< 200 MB/s),
+                              * the speed won't be significantly impacted.
+                              */
 } ZSTD_cParameter;
 
 
@@ -1031,44 +1053,9 @@
 ZSTDLIB_API size_t ZSTD_frameHeaderSize(const void* src, size_t srcSize);
 
 
-<<<<<<< HEAD
 /***************************************
 *  Memory management
 ***************************************/
-=======
-    ZSTD_p_forceMaxWindow=1100, /* Force back-reference distances to remain < windowSize,
-                              * even when referencing into Dictionary content (default:0) */
-    ZSTD_p_forceAttachDict,  /* Controls whether the contents of a CDict are
-                              * used in place, or whether they are copied into
-                              * the working context.
-                              *
-                              * Accepts values from the ZSTD_dictAttachPref_e
-                              * enum. See the comments on that enum for an
-                              * explanation of the feature.
-                              */
-    ZSTD_p_rsyncable,        /* Enables rsyncable mode, which makes compressed
-                              * files more rsync friendly by adding periodic
-                              * synchronization points to the compressed data.
-                              * The target average block size is
-                              * ZSTD_p_jobSize / 2. You can modify the job size
-                              * to increase or decrease the granularity of the
-                              * synchronization point. Once the jobSize is
-                              * smaller than the window size, you will start to
-                              * see degraded compression ratio.
-                              * NOTE: This only works when multithreading is
-                              * enabled.
-                              * NOTE: You probably don't want to use this with
-                              * long range mode, since that will decrease the
-                              * effectiveness of the synchronization points,
-                              * but your milage may vary.
-                              * NOTE: Rsyncable mode will limit the maximum
-                              * compression speed to approximately 400 MB/s.
-                              * If your compression level is already running
-                              * significantly slower than that (< 200 MB/s),
-                              * the speed won't be significantly impacted.
-                              */
-} ZSTD_cParameter;
->>>>>>> f15f1bfe
 
 /*! ZSTD_estimate*() :
  *  These functions make it possible to estimate memory usage

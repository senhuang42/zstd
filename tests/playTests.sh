#!/bin/sh

set -e

die() {
    println "$@" 1>&2
    exit 1
}

datagen() {
    "$DATAGEN_BIN" "$@"
}

zstd() {
    if [ -z "$EXEC_PREFIX" ]; then
        "$ZSTD_BIN" "$@"
    else
        "$EXEC_PREFIX" "$ZSTD_BIN" "$@"
    fi
}

sudoZstd() {
    if [ -z "$EXEC_PREFIX" ]; then
        sudo "$ZSTD_BIN" "$@"
    else
        sudo "$EXEC_PREFIX" "$ZSTD_BIN" "$@"
    fi
}

roundTripTest() {
    if [ -n "$3" ]; then
        cLevel="$3"
        proba="$2"
    else
        cLevel="$2"
        proba=""
    fi
    if [ -n "$4" ]; then
        dLevel="$4"
    else
        dLevel="$cLevel"
    fi

    rm -f tmp1 tmp2
    println "roundTripTest: datagen $1 $proba | zstd -v$cLevel | zstd -d$dLevel"
    datagen $1 $proba | $MD5SUM > tmp1
    datagen $1 $proba | zstd --ultra -v$cLevel | zstd -d$dLevel  | $MD5SUM > tmp2
    $DIFF -q tmp1 tmp2
}

fileRoundTripTest() {
    if [ -n "$3" ]; then
        local_c="$3"
        local_p="$2"
    else
        local_c="$2"
        local_p=""
    fi
    if [ -n "$4" ]; then
        local_d="$4"
    else
        local_d="$local_c"
    fi

    rm -f tmp.zst tmp.md5.1 tmp.md5.2
    println "fileRoundTripTest: datagen $1 $local_p > tmp && zstd -v$local_c -c tmp | zstd -d$local_d"
    datagen $1 $local_p > tmp
    < tmp $MD5SUM > tmp.md5.1
    zstd --ultra -v$local_c -c tmp | zstd -d$local_d | $MD5SUM > tmp.md5.2
    $DIFF -q tmp.md5.1 tmp.md5.2
}

truncateLastByte() {
    dd bs=1 count=$(($(wc -c < "$1") - 1)) if="$1"
}

println() {
    printf '%b\n' "${*}"
}

if [ -z "${size}" ]; then
    size=
else
    size=${size}
fi

SCRIPT_DIR=$(cd "$(dirname "$0")" && pwd)
PRGDIR="$SCRIPT_DIR/../programs"
TESTDIR="$SCRIPT_DIR/../tests"
UNAME=$(uname)
ZSTDGREP="$PRGDIR/zstdgrep"

detectedTerminal=false
if [ -t 0 ] && [ -t 1 ]
then
    detectedTerminal=true
fi
isTerminal=${isTerminal:-$detectedTerminal}

isWindows=false
INTOVOID="/dev/null"
case "$UNAME" in
  GNU) DEVDEVICE="/dev/random" ;;
  *) DEVDEVICE="/dev/zero" ;;
esac
case "$OS" in
  Windows*)
    isWindows=true
    INTOVOID="NUL"
    DEVDEVICE="NUL"
    ;;
esac

case "$UNAME" in
  Darwin) MD5SUM="md5 -r" ;;
  FreeBSD) MD5SUM="gmd5sum" ;;
  OpenBSD) MD5SUM="md5" ;;
  *) MD5SUM="md5sum" ;;
esac

MTIME="stat -c %Y"
case "$UNAME" in
    Darwin | FreeBSD | OpenBSD) MTIME="stat -f %m" ;;
esac

DIFF="diff"
case "$UNAME" in
  SunOS) DIFF="gdiff" ;;
esac


# check if ZSTD_BIN is defined. if not, use the default value
if [ -z "${ZSTD_BIN}" ]; then
  println "\nZSTD_BIN is not set. Using the default value..."
  ZSTD_BIN="$PRGDIR/zstd"
fi

# check if DATAGEN_BIN is defined. if not, use the default value
if [ -z "${DATAGEN_BIN}" ]; then
  println "\nDATAGEN_BIN is not set. Using the default value..."
  DATAGEN_BIN="$TESTDIR/datagen"
fi

ZSTD_BIN="$EXE_PREFIX$ZSTD_BIN"

# assertions
[ -n "$ZSTD_BIN" ] || die "zstd not found at $ZSTD_BIN! \n Please define ZSTD_BIN pointing to the zstd binary. You might also consider rebuilding zstd follwing the instructions in README.md"
[ -n "$DATAGEN_BIN" ] || die "datagen not found at $DATAGEN_BIN! \n Please define DATAGEN_BIN pointing to the datagen binary. You might also consider rebuilding zstd tests following the instructions in README.md. "
println "\nStarting playTests.sh isWindows=$isWindows EXE_PREFIX='$EXE_PREFIX' ZSTD_BIN='$ZSTD_BIN' DATAGEN_BIN='$DATAGEN_BIN'"

if echo hello | zstd -v -T2 2>&1 > $INTOVOID | grep -q 'multi-threading is disabled'
then
    hasMT=""
else
    hasMT="true"
fi



println "\n===>  simple tests "

datagen > tmp
println "test : basic compression "
zstd -f tmp                      # trivial compression case, creates tmp.zst
println "test : basic decompression"
zstd -df tmp.zst                 # trivial decompression case (overwrites tmp)
println "test : too large compression level => auto-fix"
zstd -99 -f tmp  # too large compression level, automatic sized down
zstd -5000000000 -f tmp && die "too large numeric value : must fail"
println "test : --fast aka negative compression levels"
zstd --fast -f tmp  # == -1
zstd --fast=3 -f tmp  # == -3
zstd --fast=200000 -f tmp  # too low compression level, automatic fixed
zstd --fast=5000000000 -f tmp && die "too large numeric value : must fail"
zstd -c --fast=0 tmp > $INTOVOID && die "--fast must not accept value 0"
println "test : too large numeric argument"
zstd --fast=9999999999 -f tmp  && die "should have refused numeric value"
println "test : set compression level with environment variable ZSTD_CLEVEL"
ZSTD_CLEVEL=12  zstd -f tmp # positive compression level
ZSTD_CLEVEL=-12 zstd -f tmp # negative compression level
ZSTD_CLEVEL=+12 zstd -f tmp # valid: verbose '+' sign
ZSTD_CLEVEL=''  zstd -f tmp # empty env var, warn and revert to default setting
ZSTD_CLEVEL=-   zstd -f tmp # malformed env var, warn and revert to default setting
ZSTD_CLEVEL=a   zstd -f tmp # malformed env var, warn and revert to default setting
ZSTD_CLEVEL=+a  zstd -f tmp # malformed env var, warn and revert to default setting
ZSTD_CLEVEL=3a7 zstd -f tmp # malformed env var, warn and revert to default setting
ZSTD_CLEVEL=50000000000 zstd -f tmp # numeric value too large, warn and revert to default setting
println "test : override ZSTD_CLEVEL with command line option"
ZSTD_CLEVEL=12  zstd --fast=3 -f tmp # overridden by command line option
println "test : compress to stdout"
zstd tmp -c > tmpCompressed
zstd tmp --stdout > tmpCompressed       # long command format
println "test : compress to named file"
rm tmpCompressed
zstd tmp -o tmpCompressed
test -f tmpCompressed   # file must be created
println "test : force write, correct order"
zstd tmp -fo tmpCompressed
println "test : forgotten argument"
cp tmp tmp2
zstd tmp2 -fo && die "-o must be followed by filename "
println "test : implied stdout when input is stdin"
println bob | zstd | zstd -d
if [ "$isTerminal" = true ]; then
println "test : compressed data to terminal"
println bob | zstd && die "should have refused : compressed data to terminal"
println "test : compressed data from terminal (a hang here is a test fail, zstd is wrongly waiting on data from terminal)"
zstd -d > $INTOVOID && die "should have refused : compressed data from terminal"
fi
println "test : null-length file roundtrip"
println -n '' | zstd - --stdout | zstd -d --stdout
println "test : ensure small file doesn't add 3-bytes null block"
datagen -g1 > tmp1
zstd tmp1 -c | wc -c | grep "14"
zstd < tmp1  | wc -c | grep "14"
println "test : decompress file with wrong suffix (must fail)"
zstd -d tmpCompressed && die "wrong suffix error not detected!"
zstd -df tmp && die "should have refused : wrong extension"
println "test : decompress into stdout"
zstd -d tmpCompressed -c > tmpResult    # decompression using stdout
zstd --decompress tmpCompressed -c > tmpResult
zstd --decompress tmpCompressed --stdout > tmpResult
println "test : decompress from stdin into stdout"
zstd -dc   < tmp.zst > $INTOVOID   # combine decompression, stdin & stdout
zstd -dc - < tmp.zst > $INTOVOID
zstd -d    < tmp.zst > $INTOVOID   # implicit stdout when stdin is used
zstd -d  - < tmp.zst > $INTOVOID
println "test : impose memory limitation (must fail)"
zstd -d -f tmp.zst -M2K -c > $INTOVOID && die "decompression needs more memory than allowed"
zstd -d -f tmp.zst --memlimit=2K -c > $INTOVOID && die "decompression needs more memory than allowed"  # long command
zstd -d -f tmp.zst --memory=2K -c > $INTOVOID && die "decompression needs more memory than allowed"  # long command
zstd -d -f tmp.zst --memlimit-decompress=2K -c > $INTOVOID && die "decompression needs more memory than allowed"  # long command
println "test : overwrite protection"
zstd -q tmp && die "overwrite check failed!"
println "test : force overwrite"
zstd -q -f tmp
zstd -q --force tmp
println "test : overwrite readonly file"
rm -f tmpro tmpro.zst
println foo > tmpro.zst
println foo > tmpro
chmod 400 tmpro.zst
zstd -q tmpro && die "should have refused to overwrite read-only file"
zstd -q -f tmpro
println "test: --no-progress flag"
zstd tmpro -c --no-progress | zstd -d -f -o "$INTOVOID" --no-progress
zstd tmpro -cv --no-progress | zstd -dv -f -o "$INTOVOID" --no-progress
rm -f tmpro tmpro.zst
println "test: overwrite input file (must fail)"
zstd tmp -fo tmp && die "zstd compression overwrote the input file"
zstd tmp.zst -dfo tmp.zst && die "zstd decompression overwrote the input file"
println "test: detect that input file does not exist"
zstd nothere && die "zstd hasn't detected that input file does not exist"
println "test: --[no-]compress-literals"
zstd tmp -c --no-compress-literals -1       | zstd -t
zstd tmp -c --no-compress-literals --fast=1 | zstd -t
zstd tmp -c --no-compress-literals -19      | zstd -t
zstd tmp -c --compress-literals    -1       | zstd -t
zstd tmp -c --compress-literals    --fast=1 | zstd -t
zstd tmp -c --compress-literals    -19      | zstd -t
zstd -b --fast=1 -i0e1 tmp --compress-literals
zstd -b --fast=1 -i0e1 tmp --no-compress-literals
println "test: --no-check for decompression"
zstd -f tmp -o tmp_corrupt.zst --check
zstd -f tmp -o tmp.zst --no-check
printf '\xDE\xAD\xBE\xEF' | dd of=tmp_corrupt.zst bs=1 seek=$(($(wc -c < "tmp_corrupt.zst") - 4)) count=4 conv=notrunc # corrupt checksum in tmp
zstd -d -f tmp_corrupt.zst --no-check
zstd -d -f tmp_corrupt.zst --check --no-check # final flag overrides
zstd -d -f tmp.zst --no-check

println "\n===> zstdgrep tests"
ln -sf "$ZSTD_BIN" zstdcat
rm -f tmp_grep
echo "1234" > tmp_grep
zstd -f tmp_grep
lines=$(ZCAT=./zstdcat $ZSTDGREP 2>&1 "1234" tmp_grep tmp_grep.zst | wc -l)
test 2 -eq $lines
ZCAT=./zstdcat $ZSTDGREP 2>&1 "1234" tmp_grep_bad.zst && die "Should have failed"
ZCAT=./zstdcat $ZSTDGREP 2>&1 "1234" tmp_grep_bad.zst | grep "No such file or directory" || true
rm -f tmp_grep*

println "\n===>  --exclude-compressed flag"
rm -rf precompressedFilterTestDir
mkdir -p precompressedFilterTestDir
datagen $size > precompressedFilterTestDir/input.5
datagen $size > precompressedFilterTestDir/input.6
zstd --exclude-compressed --long --rm -r precompressedFilterTestDir
datagen $size > precompressedFilterTestDir/input.7
datagen $size > precompressedFilterTestDir/input.8
zstd --exclude-compressed --long --rm -r precompressedFilterTestDir
test ! -f precompressedFilterTestDir/input.5.zst.zst
test ! -f precompressedFilterTestDir/input.6.zst.zst
file1timestamp=`$MTIME precompressedFilterTestDir/input.5.zst`
file2timestamp=`$MTIME precompressedFilterTestDir/input.7.zst`
if [ $file2timestamp -ge $file1timestamp ]; then
  println "Test is successful. input.5.zst is precompressed and therefore not compressed/modified again."
else
  println "Test is not successful"
fi
# File Extension check.
datagen $size > precompressedFilterTestDir/input.zstbar
zstd --exclude-compressed --long --rm -r precompressedFilterTestDir
# zstd should compress input.zstbar
test -f precompressedFilterTestDir/input.zstbar.zst
# Check without the --exclude-compressed flag
zstd --long --rm -r precompressedFilterTestDir
# Files should get compressed again without the --exclude-compressed flag.
test -f precompressedFilterTestDir/input.5.zst.zst
test -f precompressedFilterTestDir/input.6.zst.zst
println "Test completed"


println "\n===>  recursive mode test "
# combination of -r with empty list of input file
zstd -c -r < tmp > tmp.zst


println "\n===>  file removal"
zstd -f --rm tmp
test ! -f tmp  # tmp should no longer be present
zstd -f -d --rm tmp.zst
test ! -f tmp.zst   # tmp.zst should no longer be present
println "test : should quietly not remove non-regular file"
println hello > tmp
zstd tmp -f -o "$DEVDEVICE" 2>tmplog > "$INTOVOID"
grep -v "Refusing to remove non-regular file" tmplog
rm -f tmplog
zstd tmp -f -o "$INTOVOID" 2>&1 | grep -v "Refusing to remove non-regular file"
println "test : --rm on stdin"
println a | zstd --rm > $INTOVOID   # --rm should remain silent
rm tmp
zstd -f tmp && die "tmp not present : should have failed"
test ! -f tmp.zst  # tmp.zst should not be created
println "test : -d -f do not delete destination when source is not present"
touch tmp    # create destination file
zstd -d -f tmp.zst && die "attempt to decompress a non existing file"
test -f tmp  # destination file should still be present
println "test : -f do not delete destination when source is not present"
rm tmp         # erase source file
touch tmp.zst  # create destination file
zstd -f tmp && die "attempt to compress a non existing file"
test -f tmp.zst  # destination file should still be present
rm -rf tmp*  # may also erase tmp* directory from previous failed run


println "\n===>  decompression only tests "
# the following test verifies that the decoder is compatible with RLE as first block
# older versions of zstd cli are not able to decode such corner case.
# As a consequence, the zstd cli do not generate them, to maintain compatibility with older versions.
dd bs=1048576 count=1 if=/dev/zero of=tmp
zstd -d -o tmp1 "$TESTDIR/golden-decompression/rle-first-block.zst"
$DIFF -s tmp1 tmp
rm tmp*


println "\n===>  compress multiple files"
println hello > tmp1
println world > tmp2
zstd tmp1 tmp2 -o "$INTOVOID" -f
zstd tmp1 tmp2 -c | zstd -t
zstd tmp1 tmp2 -o tmp.zst
test ! -f tmp1.zst
test ! -f tmp2.zst
zstd tmp1 tmp2
zstd -t tmp1.zst tmp2.zst
zstd -dc tmp1.zst tmp2.zst
zstd tmp1.zst tmp2.zst -o "$INTOVOID" -f
zstd -d tmp1.zst tmp2.zst -o tmp
touch tmpexists
zstd tmp1 tmp2 -f -o tmpexists
<<<<<<< HEAD
zstd tmp1 tmp2 -o tmpexists && die "should have refused to overwrite"
println gooder > tmp_rm1
println boi > tmp_rm2
println worldly > tmp_rm3
echo 'y' | zstd tmp_rm1 tmp_rm2 -o tmp_rm3.zst --rm     # tests the warning prompt for --rm with multiple inputs into once source
test ! -f tmp_rm1
test ! -f tmp_rm2
cp tmp_rm3.zst tmp_rm4.zst
echo 'Y' | zstd -d tmp_rm3.zst tmp_rm4.zst -o tmp_rm_out --rm
test ! -f tmp_rm3.zst
test ! -f tmp_rm4.zst
echo 'yes' | zstd tmp_rm_out tmp_rm3 -c --rm
test ! -f tmp_rm_out
test ! -f tmp_rm3
println gooder > tmpexists1
zstd tmpexists1 tmpexists -c --rm -f

=======
zstd tmp1 tmp2 -q -o tmpexists && die "should have refused to overwrite"
>>>>>>> a8c66881
# Bug: PR #972
if [ "$?" -eq 139 ]; then
  die "should not have segfaulted"
fi
println "\n===>  multiple files and shell completion "
datagen -s1        > tmp1 2> $INTOVOID
datagen -s2 -g100K > tmp2 2> $INTOVOID
datagen -s3 -g1M   > tmp3 2> $INTOVOID
println "compress tmp* : "
zstd -f tmp*
test -f tmp1.zst
test -f tmp2.zst
test -f tmp3.zst
rm tmp1 tmp2 tmp3
println "decompress tmp* : "
zstd -df ./*.zst
test -f tmp1
test -f tmp2
test -f tmp3
println "compress tmp* into stdout > tmpall : "
zstd -c tmp1 tmp2 tmp3 > tmpall
test -f tmpall  # should check size of tmpall (should be tmp1.zst + tmp2.zst + tmp3.zst)
println "decompress tmpall* into stdout > tmpdec : "
cp tmpall tmpall2
zstd -dc tmpall* > tmpdec
test -f tmpdec  # should check size of tmpdec (should be 2*(tmp1 + tmp2 + tmp3))
println "compress multiple files including a missing one (notHere) : "
zstd -f tmp1 notHere tmp2 && die "missing file not detected!"
rm tmp*


if [ "$isWindows" = false ] ; then
    println "\n===>  zstd fifo named pipe test "
    echo "Hello World!" > tmp_original
    mkfifo tmp_named_pipe
    # note : fifo test doesn't work in combination with `dd` or `cat`
    echo "Hello World!" > tmp_named_pipe &
    zstd tmp_named_pipe -o tmp_compressed
    zstd -d -o tmp_decompressed tmp_compressed
    $DIFF -s tmp_original tmp_decompressed
    rm -rf tmp*
fi


if [ -n "$DEVNULLRIGHTS" ] ; then
    # these tests requires sudo rights, which is uncommon.
    # they are only triggered if DEVNULLRIGHTS macro is defined.
    println "\n===> checking /dev/null permissions are unaltered "
    datagen > tmp
    sudoZstd tmp -o $INTOVOID   # sudo rights could modify /dev/null permissions
    sudoZstd tmp -c > $INTOVOID
    zstd tmp -f -o tmp.zst
    sudoZstd -d tmp.zst -c > $INTOVOID
    sudoZstd -d tmp.zst -o $INTOVOID
    ls -las $INTOVOID | grep "rw-rw-rw-"
fi


println "\n===>  compress multiple files into an output directory, --output-dir-flat"
println henlo > tmp1
mkdir tmpInputTestDir
mkdir tmpInputTestDir/we
mkdir tmpInputTestDir/we/must
mkdir tmpInputTestDir/we/must/go
mkdir tmpInputTestDir/we/must/go/deeper
println cool > tmpInputTestDir/we/must/go/deeper/tmp2
mkdir tmpOutDir
zstd tmp1 tmpInputTestDir/we/must/go/deeper/tmp2 --output-dir-flat tmpOutDir
test -f tmpOutDir/tmp1.zst
test -f tmpOutDir/tmp2.zst
println "test : decompress multiple files into an output directory, --output-dir-flat"
mkdir tmpOutDirDecomp
zstd tmpOutDir -r -d --output-dir-flat tmpOutDirDecomp
test -f tmpOutDirDecomp/tmp2
test -f tmpOutDirDecomp/tmp1
rm -f tmpOutDirDecomp/*
zstd tmpOutDir -r -d --output-dir-flat=tmpOutDirDecomp
test -f tmpOutDirDecomp/tmp2
test -f tmpOutDirDecomp/tmp1
rm -rf tmp*

if [ "$isWindows" = false ] ; then
    println "\n===>  compress multiple files into an output directory and mirror input folder, --output-dir-mirror"
    println "test --output-dir-mirror" > tmp1
    mkdir -p tmpInputTestDir/we/must/go/deeper
    println cool > tmpInputTestDir/we/must/go/deeper/tmp2
    zstd tmp1 -r tmpInputTestDir --output-dir-mirror tmpOutDir
    test -f tmpOutDir/tmp1.zst
    test -f tmpOutDir/tmpInputTestDir/we/must/go/deeper/tmp2.zst

    println "test: compress input dir will be ignored if it has '..'"
    zstd  -r tmpInputTestDir/we/must/../must --output-dir-mirror non-exist && die "input cannot contain '..'"
    test ! -d non-exist

    println "test : decompress multiple files into an output directory, --output-dir-mirror"
    zstd tmpOutDir -r -d --output-dir-mirror tmpOutDirDecomp
    test -f tmpOutDirDecomp/tmpOutDir/tmp1
    test -f tmpOutDirDecomp/tmpOutDir/tmpInputTestDir/we/must/go/deeper/tmp2

    println "test: decompress input dir will be ignored if it has '..'"
    zstd  -r tmpOutDir/tmpInputTestDir/we/must/../must --output-dir-mirror non-exist && die "input cannot contain '..'"
    test ! -d non-exist

    rm -rf tmp*
fi


println "test : compress multiple files reading them from a file, --filelist=FILE"
println "Hello world!, file1" > tmp1
println "Hello world!, file2" > tmp2
println tmp1 > tmp_fileList
println tmp2 >> tmp_fileList
zstd -f --filelist=tmp_fileList
test -f tmp2.zst
test -f tmp1.zst

println "test : alternate syntax: --filelist FILE"
zstd -f --filelist tmp_fileList
test -f tmp2.zst
test -f tmp1.zst

println "test : reading file list from a symlink, --filelist=FILE"
rm -f *.zst
ln -s tmp_fileList tmp_symLink
zstd -f --filelist=tmp_symLink
test -f tmp2.zst
test -f tmp1.zst

println "test : compress multiple files reading them from multiple files, --filelist=FILE"
rm -f *.zst
println "Hello world!, file3" > tmp3
println "Hello world!, file4" > tmp4
println tmp3 > tmp_fileList2
println tmp4 >> tmp_fileList2
zstd -f --filelist=tmp_fileList --filelist=tmp_fileList2
test -f tmp1.zst
test -f tmp2.zst
test -f tmp3.zst
test -f tmp4.zst

println "test : decompress multiple files reading them from a file, --filelist=FILE"
rm -f tmp1 tmp2
println tmp1.zst > tmpZst
println tmp2.zst >> tmpZst
zstd -d -f --filelist=tmpZst
test -f tmp1
test -f tmp2

println "test : decompress multiple files reading them from multiple files, --filelist=FILE"
rm -f tmp1 tmp2 tmp3 tmp4
println tmp3.zst > tmpZst2
println tmp4.zst >> tmpZst2
zstd -d -f --filelist=tmpZst --filelist=tmpZst2
test -f tmp1
test -f tmp2
test -f tmp3
test -f tmp4

println "test : survive a list of files which is text garbage (--filelist=FILE)"
datagen > tmp_badList
zstd -f --filelist=tmp_badList && die "should have failed : list is text garbage"

println "test : survive a list of files which is binary garbage (--filelist=FILE)"
datagen -P0 -g1M > tmp_badList
zstd -qq -f --filelist=tmp_badList && die "should have failed : list is binary garbage"  # let's avoid printing binary garbage on console

println "test : try to overflow internal list of files (--filelist=FILE)"
touch tmp1 tmp2 tmp3 tmp4 tmp5 tmp6
ls tmp* > tmpList
zstd -f tmp1 --filelist=tmpList --filelist=tmpList tmp2 tmp3  # can trigger an overflow of internal file list
rm -rf tmp*

println "\n===> --[no-]content-size tests"

datagen > tmp_contentsize
zstd -f tmp_contentsize
zstd -lv tmp_contentsize.zst | grep "Decompressed Size:"
zstd -f --no-content-size tmp_contentsize
zstd -lv tmp_contentsize.zst | grep "Decompressed Size:" && die
zstd -f --content-size tmp_contentsize
zstd -lv tmp_contentsize.zst | grep "Decompressed Size:"
zstd -f --content-size --no-content-size tmp_contentsize
zstd -lv tmp_contentsize.zst | grep "Decompressed Size:" && die
rm -rf tmp*

println "test : show-default-cparams regular"
datagen > tmp
zstd --show-default-cparams -f tmp
rm -rf tmp*

println "test : show-default-cparams recursive"
mkdir tmp_files
datagen -g15000 > tmp_files/tmp1
datagen -g129000 > tmp_files/tmp2
datagen -g257000 > tmp_files/tmp3
zstd --show-default-cparams -f -r tmp_files
rm -rf tmp*

println "\n===>  Advanced compression parameters "
println "Hello world!" | zstd --zstd=windowLog=21,      - -o tmp.zst && die "wrong parameters not detected!"
println "Hello world!" | zstd --zstd=windowLo=21        - -o tmp.zst && die "wrong parameters not detected!"
println "Hello world!" | zstd --zstd=windowLog=21,slog  - -o tmp.zst && die "wrong parameters not detected!"
println "Hello world!" | zstd --zstd=strategy=10        - -o tmp.zst && die "parameter out of bound not detected!"  # > btultra2 : does not exist
test ! -f tmp.zst  # tmp.zst should not be created
roundTripTest -g512K
roundTripTest -g512K " --zstd=mml=3,tlen=48,strat=6"
roundTripTest -g512K " --zstd=strat=6,wlog=23,clog=23,hlog=22,slog=6"
roundTripTest -g512K " --zstd=windowLog=23,chainLog=23,hashLog=22,searchLog=6,minMatch=3,targetLength=48,strategy=6"
roundTripTest -g512K " --single-thread --long --zstd=ldmHashLog=20,ldmMinMatch=64,ldmBucketSizeLog=1,ldmHashRateLog=7"
roundTripTest -g512K " --single-thread --long --zstd=lhlog=20,lmml=64,lblog=1,lhrlog=7"
roundTripTest -g64K  "19 --zstd=strat=9"   # btultra2


println "\n===>  Pass-Through mode "
println "Hello world 1!" | zstd -df
println "Hello world 2!" | zstd -dcf
println "Hello world 3!" > tmp1
zstd -dcf tmp1


println "\n===>  frame concatenation "
println "hello " > hello.tmp
println "world!" > world.tmp
cat hello.tmp world.tmp > helloworld.tmp
zstd -c hello.tmp > hello.zst
zstd -c world.tmp > world.zst
cat hello.zst world.zst > helloworld.zst
zstd -dc helloworld.zst > result.tmp
cat result.tmp
$DIFF helloworld.tmp result.tmp
println "frame concatenation without checksum"
zstd -c hello.tmp > hello.zst --no-check
zstd -c world.tmp > world.zst --no-check
cat hello.zst world.zst > helloworld.zstd
zstd -dc helloworld.zst > result.tmp
$DIFF helloworld.tmp result.tmp
println "testing zstdcat symlink"
ln -sf "$ZSTD_BIN" zstdcat
$EXE_PREFIX ./zstdcat helloworld.zst > result.tmp
$DIFF helloworld.tmp result.tmp
ln -s helloworld.zst helloworld.link.zst
$EXE_PREFIX ./zstdcat helloworld.link.zst > result.tmp
$DIFF helloworld.tmp result.tmp
rm zstdcat
rm result.tmp
println "testing zcat symlink"
ln -sf "$ZSTD_BIN" zcat
$EXE_PREFIX ./zcat helloworld.zst > result.tmp
$DIFF helloworld.tmp result.tmp
$EXE_PREFIX ./zcat helloworld.link.zst > result.tmp
$DIFF helloworld.tmp result.tmp
rm zcat
rm ./*.tmp ./*.zstd
println "frame concatenation tests completed"


if [ "$isWindows" = false ] && [ "$UNAME" != 'SunOS' ] && [ "$UNAME" != "OpenBSD" ] ; then
println "\n**** flush write error test **** "

println "println foo | zstd > /dev/full"
println foo | zstd > /dev/full && die "write error not detected!"
println "println foo | zstd | zstd -d > /dev/full"
println foo | zstd | zstd -d > /dev/full && die "write error not detected!"

fi


if [ "$isWindows" = false ] && [ "$UNAME" != 'SunOS' ] ; then

println "\n===>  symbolic link test "

rm -f hello.tmp world.tmp world2.tmp hello.tmp.zst world.tmp.zst
println "hello world" > hello.tmp
ln -s hello.tmp world.tmp
ln -s hello.tmp world2.tmp
zstd world.tmp hello.tmp || true
test -f hello.tmp.zst  # regular file should have been compressed!
test ! -f world.tmp.zst  # symbolic link should not have been compressed!
zstd world.tmp || true
test ! -f world.tmp.zst  # symbolic link should not have been compressed!
zstd world.tmp world2.tmp || true
test ! -f world.tmp.zst  # symbolic link should not have been compressed!
test ! -f world2.tmp.zst  # symbolic link should not have been compressed!
zstd world.tmp hello.tmp -f
test -f world.tmp.zst  # symbolic link should have been compressed with --force
rm -f hello.tmp world.tmp world2.tmp hello.tmp.zst world.tmp.zst

fi


println "\n===>  test sparse file support "

datagen -g5M  -P100 > tmpSparse
zstd tmpSparse -c | zstd -dv -o tmpSparseRegen
$DIFF -s tmpSparse tmpSparseRegen
zstd tmpSparse -c | zstd -dv --sparse -c > tmpOutSparse
$DIFF -s tmpSparse tmpOutSparse
zstd tmpSparse -c | zstd -dv --no-sparse -c > tmpOutNoSparse
$DIFF -s tmpSparse tmpOutNoSparse
ls -ls tmpSparse*  # look at file size and block size on disk
datagen -s1 -g1200007 -P100 | zstd | zstd -dv --sparse -c > tmpSparseOdd   # Odd size file (to not finish on an exact nb of blocks)
datagen -s1 -g1200007 -P100 | $DIFF -s - tmpSparseOdd
ls -ls tmpSparseOdd  # look at file size and block size on disk
println "\n Sparse Compatibility with Console :"
println "Hello World 1 !" | zstd | zstd -d -c
println "Hello World 2 !" | zstd | zstd -d | cat
println "\n Sparse Compatibility with Append :"
datagen -P100 -g1M > tmpSparse1M
cat tmpSparse1M tmpSparse1M > tmpSparse2M
zstd -v -f tmpSparse1M -o tmpSparseCompressed
zstd -d -v -f tmpSparseCompressed -o tmpSparseRegenerated
zstd -d -v -f tmpSparseCompressed -c >> tmpSparseRegenerated
ls -ls tmpSparse*  # look at file size and block size on disk
$DIFF tmpSparse2M tmpSparseRegenerated
rm tmpSparse*


println "\n===>  stream-size mode"

datagen -g11000 > tmp
println "test : basic file compression vs sized streaming compression"
file_size=$(zstd -14 -f tmp -o tmp.zst && wc -c < tmp.zst)
stream_size=$(cat tmp | zstd -14 --stream-size=11000 | wc -c)
if [ "$stream_size" -gt "$file_size" ]; then
  die "hinted compression larger than expected"
fi
println "test : sized streaming compression and decompression"
cat tmp | zstd -14 -f tmp -o tmp.zst --stream-size=11000
zstd -df tmp.zst -o tmp_decompress
cmp tmp tmp_decompress || die "difference between original and decompressed file"
println "test : incorrect stream size"
cat tmp | zstd -14 -f -o tmp.zst --stream-size=11001 && die "should fail with incorrect stream size"

println "\n===>  zstd zero weight dict test "
rm -f tmp*
cp "$TESTDIR/dict-files/zero-weight-dict" tmp_input
zstd -D "$TESTDIR/dict-files/zero-weight-dict" tmp_input
zstd -D "$TESTDIR/dict-files/zero-weight-dict" -d tmp_input.zst -o tmp_decomp
$DIFF tmp_decomp tmp_input
rm -rf tmp*

println "\n===>  zstd (valid) zero weight dict test "
rm -f tmp*
# 0 has a non-zero weight in the dictionary
echo "0000000000000000000000000" > tmp_input
zstd -D "$TESTDIR/dict-files/zero-weight-dict" tmp_input
zstd -D "$TESTDIR/dict-files/zero-weight-dict" -d tmp_input.zst -o tmp_decomp
$DIFF tmp_decomp tmp_input
rm -rf tmp*

println "\n===>  size-hint mode"

datagen -g11000 > tmp
datagen -g11000 > tmp2
datagen > tmpDict
println "test : basic file compression vs hinted streaming compression"
file_size=$(zstd -14 -f tmp -o tmp.zst && wc -c < tmp.zst)
stream_size=$(cat tmp | zstd -14 --size-hint=11000 | wc -c)
if [ "$stream_size" -ge "$file_size" ]; then
  die "hinted compression larger than expected"
fi
println "test : hinted streaming compression and decompression"
cat tmp | zstd -14 -f -o tmp.zst --size-hint=11000
zstd -df tmp.zst -o tmp_decompress
cmp tmp tmp_decompress || die "difference between original and decompressed file"
println "test : hinted streaming compression with dictionary"
cat tmp | zstd -14 -f -D tmpDict --size-hint=11000 | zstd -t -D tmpDict
println "test : multiple file compression with hints and dictionary"
zstd -14 -f -D tmpDict --size-hint=11000 tmp tmp2
zstd -14 -f -o tmp1_.zst -D tmpDict --size-hint=11000 tmp
zstd -14 -f -o tmp2_.zst -D tmpDict --size-hint=11000 tmp2
cmp tmp.zst tmp1_.zst || die "first file's output differs"
cmp tmp2.zst tmp2_.zst || die "second file's output differs"
println "test : incorrect hinted stream sizes"
cat tmp | zstd -14 -f --size-hint=11050 | zstd -t  # slightly too high
cat tmp | zstd -14 -f --size-hint=10950 | zstd -t  # slightly too low
cat tmp | zstd -14 -f --size-hint=22000 | zstd -t  # considerably too high
cat tmp | zstd -14 -f --size-hint=5500  | zstd -t  # considerably too low


println "\n===>  dictionary tests "

println "- test with raw dict (content only) "
datagen > tmpDict
datagen -g1M | $MD5SUM > tmp1
datagen -g1M | zstd -D tmpDict | zstd -D tmpDict -dvq | $MD5SUM > tmp2
$DIFF -q tmp1 tmp2
println "- Create first dictionary "
TESTFILE="$PRGDIR"/zstdcli.c
zstd --train "$TESTDIR"/*.c "$PRGDIR"/*.c -o tmpDict
cp "$TESTFILE" tmp
println "- Test dictionary compression with tmpDict as an input file and dictionary"
zstd -f tmpDict -D tmpDict && die "compression error not detected!"
println "- Dictionary compression roundtrip"
zstd -f tmp -D tmpDict
zstd -d tmp.zst -D tmpDict -fo result
$DIFF "$TESTFILE" result
println "- Dictionary compression with btlazy2 strategy"
zstd -f tmp -D tmpDict --zstd=strategy=6
zstd -d tmp.zst -D tmpDict -fo result
$DIFF "$TESTFILE" result
if [ -n "$hasMT" ]
then
    println "- Test dictionary compression with multithreading "
    datagen -g5M | zstd -T2 -D tmpDict | zstd -t -D tmpDict   # fails with v1.3.2
fi
println "- Create second (different) dictionary "
zstd --train "$TESTDIR"/*.c "$PRGDIR"/*.c "$PRGDIR"/*.h -o tmpDictC
zstd -d tmp.zst -D tmpDictC -fo result && die "wrong dictionary not detected!"
println "- Create dictionary with short dictID"
zstd --train "$TESTDIR"/*.c "$PRGDIR"/*.c --dictID=1 -o tmpDict1
cmp tmpDict tmpDict1 && die "dictionaries should have different ID !"
println "- Create dictionary with wrong dictID parameter order (must fail)"
zstd --train "$TESTDIR"/*.c "$PRGDIR"/*.c --dictID -o 1 tmpDict1 && die "wrong order : --dictID must be followed by argument "
println "- Create dictionary with size limit"
zstd --train "$TESTDIR"/*.c "$PRGDIR"/*.c -o tmpDict2 --maxdict=4K -v
println "- Create dictionary with small size limit"
zstd --train "$TESTDIR"/*.c "$PRGDIR"/*.c -o tmpDict3 --maxdict=1K -v
println "- Create dictionary with wrong parameter order (must fail)"
zstd --train "$TESTDIR"/*.c "$PRGDIR"/*.c -o tmpDict3 --maxdict -v 4K && die "wrong order : --maxdict must be followed by argument "
println "- Compress without dictID"
zstd -f tmp -D tmpDict1 --no-dictID
zstd -d tmp.zst -D tmpDict -fo result
$DIFF "$TESTFILE" result
println "- Compress multiple files with dictionary"
rm -rf dirTestDict
mkdir dirTestDict
cp "$TESTDIR"/*.c dirTestDict
cp "$PRGDIR"/*.c dirTestDict
cp "$PRGDIR"/*.h dirTestDict
$MD5SUM dirTestDict/* > tmph1
zstd -f --rm dirTestDict/* -D tmpDictC
zstd -d --rm dirTestDict/*.zst -D tmpDictC  # note : use internal checksum by default
case "$UNAME" in
  Darwin) println "md5sum -c not supported on OS-X : test skipped" ;;  # not compatible with OS-X's md5
  *) $MD5SUM -c tmph1 ;;
esac
rm -rf dirTestDict
println "- dictionary builder on bogus input"
println "Hello World" > tmp
zstd --train-legacy -q tmp && die "Dictionary training should fail : not enough input source"
datagen -P0 -g10M > tmp
zstd --train-legacy -q tmp && die "Dictionary training should fail : source is pure noise"
println "- Test -o before --train"
rm -f tmpDict dictionary
zstd -o tmpDict --train "$TESTDIR"/*.c "$PRGDIR"/*.c
test -f tmpDict
zstd --train "$TESTDIR"/*.c "$PRGDIR"/*.c
test -f dictionary
println "- Test dictionary training fails"
echo "000000000000000000000000000000000" > tmpz
zstd --train tmpz tmpz tmpz tmpz tmpz tmpz tmpz tmpz tmpz && die "Dictionary training should fail : source is all zeros"
if [ -n "$hasMT" ]
then
  zstd --train -T0 tmpz tmpz tmpz tmpz tmpz tmpz tmpz tmpz tmpz && die "Dictionary training should fail : source is all zeros"
  println "- Create dictionary with multithreading enabled"
  zstd --train -T0 "$TESTDIR"/*.c "$PRGDIR"/*.c -o tmpDict
fi
rm tmp* dictionary


println "\n===>  fastCover dictionary builder : advanced options "
TESTFILE="$PRGDIR"/zstdcli.c
datagen > tmpDict
println "- Create first dictionary"
zstd --train-fastcover=k=46,d=8,f=15,split=80 "$TESTDIR"/*.c "$PRGDIR"/*.c -o tmpDict
cp "$TESTFILE" tmp
zstd -f tmp -D tmpDict
zstd -d tmp.zst -D tmpDict -fo result
$DIFF "$TESTFILE" result
println "- Create second (different) dictionary"
zstd --train-fastcover=k=56,d=8 "$TESTDIR"/*.c "$PRGDIR"/*.c "$PRGDIR"/*.h -o tmpDictC
zstd -d tmp.zst -D tmpDictC -fo result && die "wrong dictionary not detected!"
zstd --train-fastcover=k=56,d=8 && die "Create dictionary without input file"
println "- Create dictionary with short dictID"
zstd --train-fastcover=k=46,d=8,f=15,split=80 "$TESTDIR"/*.c "$PRGDIR"/*.c --dictID=1 -o tmpDict1
cmp tmpDict tmpDict1 && die "dictionaries should have different ID !"
println "- Create dictionaries with shrink-dict flag enabled"
zstd --train-fastcover=steps=1,shrink "$TESTDIR"/*.c "$PRGDIR"/*.c -o tmpShrinkDict
zstd --train-fastcover=steps=1,shrink=1 "$TESTDIR"/*.c "$PRGDIR"/*.c -o tmpShrinkDict1
zstd --train-fastcover=steps=1,shrink=5 "$TESTDIR"/*.c "$PRGDIR"/*.c -o tmpShrinkDict2
println "- Create dictionary with size limit"
zstd --train-fastcover=steps=1 "$TESTDIR"/*.c "$PRGDIR"/*.c -o tmpDict2 --maxdict=4K
println "- Create dictionary using all samples for both training and testing"
zstd --train-fastcover=k=56,d=8,split=100 -r "$TESTDIR"/*.c "$PRGDIR"/*.c
println "- Create dictionary using f=16"
zstd --train-fastcover=k=56,d=8,f=16 -r "$TESTDIR"/*.c "$PRGDIR"/*.c
zstd --train-fastcover=k=56,d=8,accel=15 -r "$TESTDIR"/*.c "$PRGDIR"/*.c && die "Created dictionary using accel=15"
println "- Create dictionary using accel=2"
zstd --train-fastcover=k=56,d=8,accel=2 -r "$TESTDIR"/*.c "$PRGDIR"/*.c
println "- Create dictionary using accel=10"
zstd --train-fastcover=k=56,d=8,accel=10 -r "$TESTDIR"/*.c "$PRGDIR"/*.c
println "- Create dictionary with multithreading"
zstd --train-fastcover -T4 -r "$TESTDIR"/*.c "$PRGDIR"/*.c
println "- Test -o before --train-fastcover"
rm -f tmpDict dictionary
zstd -o tmpDict --train-fastcover=k=56,d=8 "$TESTDIR"/*.c "$PRGDIR"/*.c
test -f tmpDict
zstd --train-fastcover=k=56,d=8 "$TESTDIR"/*.c "$PRGDIR"/*.c
test -f dictionary
rm tmp* dictionary


println "\n===>  legacy dictionary builder "

TESTFILE="$PRGDIR"/zstdcli.c
datagen > tmpDict
println "- Create first dictionary"
zstd --train-legacy=selectivity=8 "$TESTDIR"/*.c "$PRGDIR"/*.c -o tmpDict
cp "$TESTFILE" tmp
zstd -f tmp -D tmpDict
zstd -d tmp.zst -D tmpDict -fo result
$DIFF "$TESTFILE" result
zstd --train-legacy=s=8 && die "Create dictionary without input files (should error)"
println "- Create second (different) dictionary"
zstd --train-legacy=s=5 "$TESTDIR"/*.c "$PRGDIR"/*.c "$PRGDIR"/*.h -o tmpDictC
zstd -d tmp.zst -D tmpDictC -fo result && die "wrong dictionary not detected!"
println "- Create dictionary with short dictID"
zstd --train-legacy -s5 "$TESTDIR"/*.c "$PRGDIR"/*.c --dictID=1 -o tmpDict1
cmp tmpDict tmpDict1 && die "dictionaries should have different ID !"
println "- Create dictionary with size limit"
zstd --train-legacy -s9 "$TESTDIR"/*.c "$PRGDIR"/*.c -o tmpDict2 --maxdict=4K
println "- Test -o before --train-legacy"
rm -f tmpDict dictionary
zstd -o tmpDict --train-legacy "$TESTDIR"/*.c "$PRGDIR"/*.c
test -f tmpDict
zstd --train-legacy "$TESTDIR"/*.c "$PRGDIR"/*.c
test -f dictionary
rm tmp* dictionary


println "\n===>  integrity tests "

println "test one file (tmp1.zst) "
datagen > tmp1
zstd tmp1
zstd -t tmp1.zst
zstd --test tmp1.zst
println "test multiple files (*.zst) "
zstd -t ./*.zst
println "test bad files (*) "
zstd -t ./* && die "bad files not detected !"
zstd -t tmp1 && die "bad file not detected !"
cp tmp1 tmp2.zst
zstd -t tmp2.zst && die "bad file not detected !"
datagen -g0 > tmp3
zstd -t tmp3 && die "bad file not detected !"   # detects 0-sized files as bad
println "test --rm and --test combined "
zstd -t --rm tmp1.zst
test -f tmp1.zst   # check file is still present
split -b16384 tmp1.zst tmpSplit.
zstd -t tmpSplit.* && die "bad file not detected !"
datagen | zstd -c | zstd -t


println "\n===>  golden files tests "

zstd -t -r "$TESTDIR/golden-decompression"
zstd -c -r "$TESTDIR/golden-compression" | zstd -t
zstd -D "$TESTDIR/golden-dictionaries/http-dict-missing-symbols" "$TESTDIR/golden-compression/http" -c | zstd -D "$TESTDIR/golden-dictionaries/http-dict-missing-symbols" -t


println "\n===>  benchmark mode tests "

println "bench one file"
datagen > tmp1
zstd -bi0 tmp1
println "bench multiple levels"
zstd -i0b0e3 tmp1
println "bench negative level"
zstd -bi0 --fast tmp1
println "with recursive and quiet modes"
zstd -rqi0b1e2 tmp1
println "benchmark decompression only"
zstd -f tmp1
zstd -b -d -i0 tmp1.zst


println "\n===>  zstd compatibility tests "

datagen > tmp
rm -f tmp.zst
zstd --format=zstd -f tmp
test -f tmp.zst


println "\n===>  gzip compatibility tests "

GZIPMODE=1
zstd --format=gzip -V || GZIPMODE=0
if [ $GZIPMODE -eq 1 ]; then
    println "gzip support detected"
    GZIPEXE=1
    gzip -V || GZIPEXE=0
    if [ $GZIPEXE -eq 1 ]; then
        datagen > tmp
        zstd --format=gzip -f tmp
        gzip -t -v tmp.gz
        gzip -f tmp
        zstd -d -f -v tmp.gz
        rm tmp*
    else
        println "gzip binary not detected"
    fi
else
    println "gzip mode not supported"
fi


println "\n===>  gzip frame tests "

if [ $GZIPMODE -eq 1 ]; then
    datagen > tmp
    zstd -f --format=gzip tmp
    zstd -f tmp
    cat tmp.gz tmp.zst tmp.gz tmp.zst | zstd -d -f -o tmp
    truncateLastByte tmp.gz | zstd -t > $INTOVOID && die "incomplete frame not detected !"
    rm tmp*
else
    println "gzip mode not supported"
fi

if [ $GZIPMODE -eq 1 ]; then
    datagen > tmp
    rm -f tmp.zst
    zstd --format=gzip --format=zstd -f tmp
    test -f tmp.zst
fi

println "\n===>  xz compatibility tests "

LZMAMODE=1
zstd --format=xz -V || LZMAMODE=0
if [ $LZMAMODE -eq 1 ]; then
    println "xz support detected"
    XZEXE=1
    xz -Q -V && lzma -Q -V || XZEXE=0
    if [ $XZEXE -eq 1 ]; then
        println "Testing zstd xz and lzma support"
        datagen > tmp
        zstd --format=lzma -f tmp
        zstd --format=xz -f tmp
        xz -Q -t -v tmp.xz
        xz -Q -t -v tmp.lzma
        xz -Q -f -k tmp
        lzma -Q -f -k --lzma1 tmp
        zstd -d -f -v tmp.xz
        zstd -d -f -v tmp.lzma
        rm tmp*
        println "Creating symlinks"
        ln -s "$ZSTD_BIN" ./xz
        ln -s "$ZSTD_BIN" ./unxz
        ln -s "$ZSTD_BIN" ./lzma
        ln -s "$ZSTD_BIN" ./unlzma
        println "Testing xz and lzma symlinks"
        datagen > tmp
        ./xz tmp
        xz -Q -d tmp.xz
        ./lzma tmp
        lzma -Q -d tmp.lzma
        println "Testing unxz and unlzma symlinks"
        xz -Q tmp
        ./xz -d tmp.xz
        lzma -Q tmp
        ./lzma -d tmp.lzma
        rm xz unxz lzma unlzma
        rm tmp*
    else
        println "xz binary not detected"
    fi
else
    println "xz mode not supported"
fi


println "\n===>  xz frame tests "

if [ $LZMAMODE -eq 1 ]; then
    datagen > tmp
    zstd -f --format=xz tmp
    zstd -f --format=lzma tmp
    zstd -f tmp
    cat tmp.xz tmp.lzma tmp.zst tmp.lzma tmp.xz tmp.zst | zstd -d -f -o tmp
    truncateLastByte tmp.xz | zstd -t > $INTOVOID && die "incomplete frame not detected !"
    truncateLastByte tmp.lzma | zstd -t > $INTOVOID && die "incomplete frame not detected !"
    rm tmp*
else
    println "xz mode not supported"
fi

println "\n===>  lz4 compatibility tests "

LZ4MODE=1
zstd --format=lz4 -V || LZ4MODE=0
if [ $LZ4MODE -eq 1 ]; then
    println "lz4 support detected"
    LZ4EXE=1
    lz4 -V || LZ4EXE=0
    if [ $LZ4EXE -eq 1 ]; then
        datagen > tmp
        zstd --format=lz4 -f tmp
        lz4 -t -v tmp.lz4
        lz4 -f tmp
        zstd -d -f -v tmp.lz4
        rm tmp*
    else
        println "lz4 binary not detected"
    fi
else
    println "lz4 mode not supported"
fi


if [ $LZ4MODE -eq 1 ]; then
    println "\n===>  lz4 frame tests "
    datagen > tmp
    zstd -f --format=lz4 tmp
    zstd -f tmp
    cat tmp.lz4 tmp.zst tmp.lz4 tmp.zst | zstd -d -f -o tmp
    truncateLastByte tmp.lz4 | zstd -t > $INTOVOID && die "incomplete frame not detected !"
    rm tmp*
else
    println "\nlz4 mode not supported"
fi


println "\n===> suffix list test"

! zstd -d tmp.abc 2> tmplg

if [ $GZIPMODE -ne 1 ]; then
    grep ".gz" tmplg > $INTOVOID && die "Unsupported suffix listed"
fi

if [ $LZMAMODE -ne 1 ]; then
    grep ".lzma" tmplg > $INTOVOID && die "Unsupported suffix listed"
    grep ".xz" tmplg > $INTOVOID && die "Unsupported suffix listed"
fi

if [ $LZ4MODE -ne 1 ]; then
    grep ".lz4" tmplg > $INTOVOID && die "Unsupported suffix listed"
fi


println "\n===>  tar extension tests "

rm -f tmp tmp.tar tmp.tzst tmp.tgz tmp.txz tmp.tlz4

datagen > tmp
tar cf tmp.tar tmp
zstd tmp.tar -o tmp.tzst
rm tmp.tar
zstd -d tmp.tzst
[ -e tmp.tar ] || die ".tzst failed to decompress to .tar!"
rm -f tmp.tar tmp.tzst

if [ $GZIPMODE -eq 1 ]; then
    tar czf tmp.tgz tmp
    zstd -d tmp.tgz
    [ -e tmp.tar ] || die ".tgz failed to decompress to .tar!"
    rm -f tmp.tar tmp.tgz
fi

if [ $LZMAMODE -eq 1 ]; then
    tar c tmp | zstd --format=xz > tmp.txz
    zstd -d tmp.txz
    [ -e tmp.tar ] || die ".txz failed to decompress to .tar!"
    rm -f tmp.tar tmp.txz
fi

if [ $LZ4MODE -eq 1 ]; then
    tar c tmp | zstd --format=lz4 > tmp.tlz4
    zstd -d tmp.tlz4
    [ -e tmp.tar ] || die ".tlz4 failed to decompress to .tar!"
    rm -f tmp.tar tmp.tlz4
fi

touch tmp.t tmp.tz tmp.tzs
! zstd -d tmp.t
! zstd -d tmp.tz
! zstd -d tmp.tzs


println "\n===>  zstd round-trip tests "

roundTripTest
roundTripTest -g15K       # TableID==3
roundTripTest -g127K      # TableID==2
roundTripTest -g255K      # TableID==1
roundTripTest -g522K      # TableID==0
roundTripTest -g519K 6    # greedy, hash chain
roundTripTest -g517K 16   # btlazy2
roundTripTest -g516K 19   # btopt

fileRoundTripTest -g500K

println "\n===>  zstd long distance matching round-trip tests "
roundTripTest -g0 "2 --single-thread --long"
roundTripTest -g1000K "1 --single-thread --long"
roundTripTest -g517K "6 --single-thread --long"
roundTripTest -g516K "16 --single-thread --long"
roundTripTest -g518K "19 --single-thread --long"
fileRoundTripTest -g5M "3 --single-thread --long"


roundTripTest -g96K "5 --single-thread"
if [ -n "$hasMT" ]
then
    println "\n===>  zstdmt round-trip tests "
    roundTripTest -g4M "1 -T0"
    roundTripTest -g8M "3 -T2"
    roundTripTest -g8000K "2 --threads=2"
    fileRoundTripTest -g4M "19 -T2 -B1M"

    println "\n===>  zstdmt long distance matching round-trip tests "
    roundTripTest -g8M "3 --long=24 -T2"

    println "\n===>  ovLog tests "
    datagen -g2MB > tmp
    refSize=$(zstd tmp -6 -c --zstd=wlog=18         | wc -c)
    ov9Size=$(zstd tmp -6 -c --zstd=wlog=18,ovlog=9 | wc -c)
    ov1Size=$(zstd tmp -6 -c --zstd=wlog=18,ovlog=1 | wc -c)
    if [ "$refSize" -eq "$ov9Size" ]; then
        echo ov9Size should be different from refSize
        exit 1
    fi
    if [ "$refSize" -eq "$ov1Size" ]; then
        echo ov1Size should be different from refSize
        exit 1
    fi
    if [ "$ov9Size" -ge "$ov1Size" ]; then
        echo ov9Size="$ov9Size" should be smaller than ov1Size="$ov1Size"
        exit 1
    fi

else
    println "\n===>  no multithreading, skipping zstdmt tests "
fi

rm tmp*

println "\n===>  zstd --list/-l single frame tests "
datagen > tmp1
datagen > tmp2
datagen > tmp3
zstd tmp*
zstd -l ./*.zst
zstd -lv ./*.zst | grep "Decompressed Size:"  # check that decompressed size is present in header
zstd --list ./*.zst
zstd --list -v ./*.zst

println "\n===>  zstd --list/-l multiple frame tests "
cat tmp1.zst tmp2.zst > tmp12.zst
cat tmp12.zst tmp3.zst > tmp123.zst
zstd -l ./*.zst
zstd -lv ./*.zst

println "\n===>  zstd --list/-l error detection tests "
zstd -l tmp1 tmp1.zst && die "-l must fail on non-zstd file"
zstd --list tmp* && die "-l must fail on non-zstd file"
zstd -lv tmp1* && die "-l must fail on non-zstd file"
zstd --list -v tmp2 tmp12.zst && die "-l must fail on non-zstd file"

println "test : detect truncated compressed file "
TEST_DATA_FILE=truncatable-input.txt
FULL_COMPRESSED_FILE=${TEST_DATA_FILE}.zst
TRUNCATED_COMPRESSED_FILE=truncated-input.txt.zst
datagen -g50000 > $TEST_DATA_FILE
zstd -f $TEST_DATA_FILE -o $FULL_COMPRESSED_FILE
dd bs=1 count=100 if=$FULL_COMPRESSED_FILE of=$TRUNCATED_COMPRESSED_FILE
zstd --list $TRUNCATED_COMPRESSED_FILE && die "-l must fail on truncated file"

rm $TEST_DATA_FILE
rm $FULL_COMPRESSED_FILE
rm $TRUNCATED_COMPRESSED_FILE

println "\n===>  zstd --list/-l errors when presented with stdin / no files"
zstd -l && die "-l must fail on empty list of files"
zstd -l - && die "-l does not work on stdin"
zstd -l < tmp1.zst && die "-l does not work on stdin"
zstd -l - < tmp1.zst && die "-l does not work on stdin"
zstd -l - tmp1.zst && die "-l does not work on stdin"
zstd -l - tmp1.zst < tmp1.zst && die "-l does not work on stdin"
zstd -l tmp1.zst < tmp2.zst # this will check tmp1.zst, but not tmp2.zst, which is not an error : zstd simply doesn't read stdin in this case. It must not error just because stdin is not a tty

println "\n===>  zstd --list/-l test with null files "
datagen -g0 > tmp5
zstd tmp5
zstd -l tmp5.zst
zstd -l tmp5* && die "-l must fail on non-zstd file"
zstd -lv tmp5.zst | grep "Decompressed Size: 0.00 KB (0 B)"  # check that 0 size is present in header
zstd -lv tmp5* && die "-l must fail on non-zstd file"

println "\n===>  zstd --list/-l test with no content size field "
datagen -g513K | zstd > tmp6.zst
zstd -l tmp6.zst
zstd -lv tmp6.zst | grep "Decompressed Size:"  && die "Field :Decompressed Size: should not be available in this compressed file"

println "\n===>   zstd --list/-l test with no checksum "
zstd -f --no-check tmp1
zstd -l tmp1.zst
zstd -lv tmp1.zst

rm tmp*


println "\n===>   zstd long distance matching tests "
roundTripTest -g0 " --single-thread --long"
roundTripTest -g9M "2 --single-thread --long"
# Test parameter parsing
roundTripTest -g1M -P50 "1 --single-thread --long=29" " --memory=512MB"
roundTripTest -g1M -P50 "1 --single-thread --long=29 --zstd=wlog=28" " --memory=256MB"
roundTripTest -g1M -P50 "1 --single-thread --long=29" " --long=28 --memory=512MB"
roundTripTest -g1M -P50 "1 --single-thread --long=29" " --zstd=wlog=28 --memory=512MB"




if [ "$1" != "--test-large-data" ]; then
    println "Skipping large data tests"
    exit 0
fi


#############################################################################


if [ -n "$hasMT" ]
then
    println "\n===>   adaptive mode "
    roundTripTest -g270000000 " --adapt"
    roundTripTest -g27000000 " --adapt=min=1,max=4"
    println "===>   test: --adapt must fail on incoherent bounds "
    datagen > tmp
    zstd -f -vv --adapt=min=10,max=9 tmp && die "--adapt must fail on incoherent bounds"

    println "\n===>   rsyncable mode "
    roundTripTest -g10M " --rsyncable"
    roundTripTest -g10M " --rsyncable -B100K"
    println "===>   test: --rsyncable must fail with --single-thread"
    zstd -f -vv --rsyncable --single-thread tmp && die "--rsyncable must fail with --single-thread"
fi

println "\n===> patch-from=origin tests"
datagen -g1000 -P50 > tmp_dict
datagen -g1000 -P10 > tmp_patch
zstd --patch-from=tmp_dict tmp_patch -o tmp_patch_diff
zstd -d --patch-from=tmp_dict tmp_patch_diff -o tmp_patch_recon
$DIFF -s tmp_patch_recon tmp_patch

println "\n===> alternate syntax: patch-from origin"
zstd -f --patch-from tmp_dict tmp_patch -o tmp_patch_diff
zstd -df --patch-from tmp_dict tmp_patch_diff -o tmp_patch_recon
$DIFF -s tmp_patch_recon tmp_patch
rm -rf tmp_*

println "\n===> patch-from recursive tests"
mkdir tmp_dir
datagen > tmp_dir/tmp1
datagen > tmp_dir/tmp2
datagen > tmp_dict
zstd --patch-from=tmp_dict -r tmp_dir && die
rm -rf tmp*

println "\n===> patch-from long mode trigger larger file test"
datagen -g5000000 > tmp_dict
datagen -g5000000 > tmp_patch
zstd -15 --patch-from=tmp_dict tmp_patch 2>&1 | grep "long mode automatically triggered"
rm -rf tmp*

println "\n===> patch-from --stream-size test"
datagen -g1000 -P50 > tmp_dict
datagen -g1000 -P10 > tmp_patch
cat tmp_patch | zstd -f --patch-from=tmp_dict -c -o tmp_patch_diff && die
cat tmp_patch | zstd -f --patch-from=tmp_dict --stream-size=1000 -c -o tmp_patch_diff
rm -rf tmp*

println "\n===>   large files tests "

roundTripTest -g270000000 1
roundTripTest -g250000000 2
roundTripTest -g230000000 3

roundTripTest -g140000000 -P60 4
roundTripTest -g130000000 -P62 5
roundTripTest -g120000000 -P65 6

roundTripTest -g70000000 -P70 7
roundTripTest -g60000000 -P71 8
roundTripTest -g50000000 -P73 9

roundTripTest -g35000000 -P75 10
roundTripTest -g30000000 -P76 11
roundTripTest -g25000000 -P78 12

roundTripTest -g18000013 -P80 13
roundTripTest -g18000014 -P80 14
roundTripTest -g18000015 -P81 15
roundTripTest -g18000016 -P84 16
roundTripTest -g18000017 -P88 17
roundTripTest -g18000018 -P94 18
roundTripTest -g18000019 -P96 19

roundTripTest -g5000000000 -P99 "1 --zstd=wlog=25"
roundTripTest -g3700000000 -P0 "1 --zstd=strategy=6,wlog=25"   # ensure btlazy2 can survive an overflow rescale

fileRoundTripTest -g4193M -P99 1


println "\n===>   zstd long, long distance matching round-trip tests "
roundTripTest -g270000000 "1 --single-thread --long"
roundTripTest -g130000000 -P60 "5 --single-thread --long"
roundTripTest -g35000000 -P70 "8 --single-thread --long"
roundTripTest -g18000001 -P80  "18 --single-thread --long"
# Test large window logs
roundTripTest -g700M -P50 "1 --single-thread --long=29"
roundTripTest -g600M -P50 "1 --single-thread --long --zstd=wlog=29,clog=28"


if [ -n "$hasMT" ]
then
    println "\n===>   zstdmt long round-trip tests "
    roundTripTest -g80000000 -P99 "19 -T2" " "
    roundTripTest -g5000000000 -P99 "1 -T2" " "
    roundTripTest -g500000000 -P97 "1 -T999" " "
    fileRoundTripTest -g4103M -P98 " -T0" " "
    roundTripTest -g400000000 -P97 "1 --long=24 -T2" " "
    # Exposes the bug in https://github.com/facebook/zstd/pull/1678
    # This test fails on 4 different travis builds at the time of writing
    # because it needs to allocate 8 GB of memory.
    # roundTripTest -g10G -P99 "1 -T1 --long=31 --zstd=clog=27 --fast=1000"
else
    println "\n**** no multithreading, skipping zstdmt tests **** "
fi


println "\n===>  cover dictionary builder : advanced options "

TESTFILE="$PRGDIR"/zstdcli.c
datagen > tmpDict
println "- Create first dictionary"
zstd --train-cover=k=46,d=8,split=80 "$TESTDIR"/*.c "$PRGDIR"/*.c -o tmpDict
cp "$TESTFILE" tmp
zstd -f tmp -D tmpDict
zstd -d tmp.zst -D tmpDict -fo result
$DIFF "$TESTFILE" result
zstd --train-cover=k=56,d=8 && die "Create dictionary without input file (should error)"
println "- Create second (different) dictionary"
zstd --train-cover=k=56,d=8 "$TESTDIR"/*.c "$PRGDIR"/*.c "$PRGDIR"/*.h -o tmpDictC
zstd -d tmp.zst -D tmpDictC -fo result && die "wrong dictionary not detected!"
println "- Create dictionary using shrink-dict flag"
zstd --train-cover=steps=256,shrink "$TESTDIR"/*.c "$PRGDIR"/*.c --dictID=1 -o tmpShrinkDict
zstd --train-cover=steps=256,shrink=1 "$TESTDIR"/*.c "$PRGDIR"/*.c --dictID=1 -o tmpShrinkDict1
zstd --train-cover=steps=256,shrink=5 "$TESTDIR"/*.c "$PRGDIR"/*.c --dictID=1 -o tmpShrinkDict2
println "- Create dictionary with short dictID"
zstd --train-cover=k=46,d=8,split=80 "$TESTDIR"/*.c "$PRGDIR"/*.c --dictID=1 -o tmpDict1
cmp tmpDict tmpDict1 && die "dictionaries should have different ID !"
println "- Create dictionary with size limit"
zstd --train-cover=steps=8 "$TESTDIR"/*.c "$PRGDIR"/*.c -o tmpDict2 --maxdict=4K
println "- Compare size of dictionary from 90% training samples with 80% training samples"
zstd --train-cover=split=90 -r "$TESTDIR"/*.c "$PRGDIR"/*.c
zstd --train-cover=split=80 -r "$TESTDIR"/*.c "$PRGDIR"/*.c
println "- Create dictionary using all samples for both training and testing"
zstd --train-cover=split=100 -r "$TESTDIR"/*.c "$PRGDIR"/*.c
println "- Test -o before --train-cover"
rm -f tmpDict dictionary
zstd -o tmpDict --train-cover "$TESTDIR"/*.c "$PRGDIR"/*.c
test -f tmpDict
zstd --train-cover "$TESTDIR"/*.c "$PRGDIR"/*.c
test -f dictionary
rm -f tmp* dictionary

rm -f tmp*<|MERGE_RESOLUTION|>--- conflicted
+++ resolved
@@ -368,8 +368,7 @@
 zstd -d tmp1.zst tmp2.zst -o tmp
 touch tmpexists
 zstd tmp1 tmp2 -f -o tmpexists
-<<<<<<< HEAD
-zstd tmp1 tmp2 -o tmpexists && die "should have refused to overwrite"
+zstd tmp1 tmp2 -q -o tmpexists && die "should have refused to overwrite"
 println gooder > tmp_rm1
 println boi > tmp_rm2
 println worldly > tmp_rm3
@@ -386,9 +385,6 @@
 println gooder > tmpexists1
 zstd tmpexists1 tmpexists -c --rm -f
 
-=======
-zstd tmp1 tmp2 -q -o tmpexists && die "should have refused to overwrite"
->>>>>>> a8c66881
 # Bug: PR #972
 if [ "$?" -eq 139 ]; then
   die "should not have segfaulted"
